<?php
// This file is part of Moodle - http://moodle.org/
//
// Moodle is free software: you can redistribute it and/or modify
// it under the terms of the GNU General Public License as published by
// the Free Software Foundation, either version 3 of the License, or
// (at your option) any later version.
//
// Moodle is distributed in the hope that it will be useful,
// but WITHOUT ANY WARRANTY; without even the implied warranty of
// MERCHANTABILITY or FITNESS FOR A PARTICULAR PURPOSE.  See the
// GNU General Public License for more details.
//
// You should have received a copy of the GNU General Public License
// along with Moodle.  If not, see <http://www.gnu.org/licenses/>.

/**
 * The main ONLYOFFICE configuration form
 *
 * It uses the standard core Moodle formslib. For more info about them, please
 * visit: http://docs.moodle.org/en/Development:lib/formslib.php
 *
 * @package    mod_onlyofficeeditor
 * @copyright  2022 Ascensio System SIA <integration@onlyoffice.com>
 * @copyright  based on work by 2018 Olumuyiwa Taiwo <muyi.taiwo@logicexpertise.com>
 * @license    http://www.gnu.org/copyleft/gpl.html GNU GPL v3 or later
 */
defined('MOODLE_INTERNAL') || die();

use mod_onlyofficeeditor\util;

require_once($CFG->dirroot . '/course/moodleform_mod.php');

/**
 * New ONLYOFFICE module form.
 *
 * It uses the standard core Moodle formslib. For more info about them, please
 * visit: http://docs.moodle.org/en/Development:lib/formslib.php
 *
 * @package    mod_onlyofficeeditor
 * @copyright  2022 Ascensio System SIA <integration@onlyoffice.com>
 * @copyright  based on work by 2018 Olumuyiwa Taiwo <muyi.taiwo@logicexpertise.com>
 * @license    http://www.gnu.org/copyleft/gpl.html GNU GPL v3 or later
 */
class mod_onlyofficeeditor_mod_form extends moodleform_mod {

    /**
     * Defines forms elements
     */
    public function definition() {
        global $CFG;

        $mform = $this->_form;

        $config = get_config('onlyofficeeditor');

        // Adding the "general" fieldset, where all the common settings are showed.
        $mform->addElement('header', 'general', get_string('general', 'form'));

        // Adding the standard "name" field.
        $mform->addElement('text', 'name', get_string('onlyofficename', 'onlyofficeeditor'), array('size' => '64'));
        if (!empty($CFG->formatstringstriptags)) {
            $mform->setType('name', PARAM_TEXT);
        } else {
            $mform->setType('name', PARAM_CLEANHTML);
        }
        $mform->addRule('name', null, 'required', null, 'client');
        $mform->addRule('name', get_string('maximumchars', '', 255), 'maxlength', 255, 'client');

        // Adding the standard "intro" and "introformat" fields.
        $this->standard_intro_elements();

        $element = $mform->getElement('introeditor');
        $attributes = $element->getAttributes();
        $attributes['rows'] = 5;
        $element->setAttributes($attributes);
        $filemanageroptions = array();
<<<<<<< HEAD
        /**
         * @todo Limit to types supported by ONLYOFFICE -- docx, xlsx, pptx, odt, csv, txt, etc.
         */
        $filemanageroptions['accepted_types'] = '*'; // $config->allowedformats; //
        $filemanageroptions['maxbytes'] = -1;
        $filemanageroptions['maxfiles'] = 1;

        
        if (!$this->_instance) {
            $attr = ['class' => 'onlyoffice-create-button'];
            $create_buttons = array();
            $create_buttons[] =& $mform->createElement('radio', 'onlyofficetemplateformat', '',
                get_string('docxformname', 'onlyoffice'), 'Document', $attr);
            $create_buttons[] =& $mform->createElement('radio', 'onlyofficetemplateformat', '',
                get_string('xlsxformname', 'onlyoffice'), 'Spreadsheet', $attr);
            $create_buttons[] =& $mform->createElement('radio', 'onlyofficetemplateformat', '',
                get_string('pptxformname', 'onlyoffice'), 'Presentation', $attr);
            $create_buttons[] =& $mform->createElement('radio', 'onlyofficetemplateformat', '',
                get_string('uploadformname', 'onlyoffice'), 'Upload file', $attr);

            $mform->addGroup($create_buttons, 'create_buttons',
                get_string('selectfile', 'onlyoffice'), array(' '), false);
            $mform->addRule('create_buttons', get_string('required'), 'required',
                null, 'client');

            $mform->addElement('filemanager', 'file', null, null, $filemanageroptions);
            $mform->disabledIf('file', 'onlyofficetemplateformat', 'notchecked', 'Upload file');
            $mform->hideIf('file', 'onlyofficetemplateformat', 'notchecked', 'Upload file');
        }
=======

        // Limit to types supported by ONLYOFFICE -- docx, xlsx, pptx, odt, csv, txt, etc. ($config->allowedformats).
        $filemanageroptions['accepted_types'] = '*';
        $filemanageroptions['maxbytes'] = -1;
        $filemanageroptions['maxfiles'] = 1;

        $mform->addElement('filemanager', 'file', get_string('selectfile', 'onlyofficeeditor'), null, $filemanageroptions);
        $mform->addRule('file', get_string('required'), 'required', null, 'client');
>>>>>>> 2b4be1b9

        $mform->addElement('header', 'documentpermissions', get_string('documentpermissions', 'onlyofficeeditor'));
        $mform->addElement('checkbox', 'download', get_string('download', 'onlyofficeeditor'));
        $mform->setDefault('download', 1);
        $mform->addHelpButton('download', 'download', 'onlyofficeeditor');

        $mform->addElement('checkbox', 'print', get_string('print', 'onlyofficeeditor'));
        $mform->setDefault('print', 1);
        $mform->addHelpButton('print', 'print', 'onlyofficeeditor');

        // Add standard grading elements.
        // Add grading capability. need use case for grading.
        // $this->standard_grading_coursemodule_elements();
        // Add standard elements, common to all modules.
        $this->standard_coursemodule_elements();

        // Add standard buttons, common to all modules.
        $this->add_action_buttons();
    }

<<<<<<< HEAD
    function validation($data, $files) {
        global $USER, $CFG;
=======
    /**
     * Form verification.
     *
     * @param array $data form data.
     * @param array $files uploaded file.
     * @return mixed of "element_name"=>"error_description" if there are errors,
     *         or an empty array if everything is OK (true allowed for backwards compatibility too).
     */
    public function validation($data, $files) {
        global $USER;
>>>>>>> 2b4be1b9

        $errors = parent::validation($data, $files);

        $usercontext = \context_user::instance($USER->id);
        $fs = get_file_storage();
        if (!$files = $fs->get_area_files($usercontext->id, 'user', 'draft', $data['file'], 'sortorder, id', false)) {
            $fileformat = $data['onlyofficetemplateformat'];
            if ($fileformat != null && $fileformat != 'Upload file') {
                util::create_from_onlyoffice_template($fileformat, $USER, $this->context->id, $CFG->dirroot, $data['file']);
            } else {
                $errors['file'] = get_string('required');
            }
        }
        return $errors;
    }

    /**
     * Modify data returned by get_moduleinfo_data() or prepare_new_moduleinfo_data() before calling set_data()
     * This method is also called in the bulk activity completion form.
     *
     * Only available on moodleform_mod.
     *
     * @param array $defaultvalues passed by reference
     */
    public function data_preprocessing(&$defaultvalues) {
        $draftitemid = file_get_submitted_draft_itemid('file');
        file_prepare_draft_area($draftitemid, $this->context->id, 'mod_onlyofficeeditor', 'content', 0, array('subdirs' => false));
        $defaultvalues['file'] = $draftitemid;
        if (!empty($defaultvalues['permissions'])) {
            $permissions = unserialize($defaultvalues['permissions']);
            if (isset($permissions['download'])) {
                $defaultvalues['download'] = $permissions['download'];
            } else {
                $defaultvalues['download'] = 0;
            }
            if (isset($permissions['print'])) {
                $defaultvalues['print'] = $permissions['print'];
            } else {
                $defaultvalues['print'] = 0;
            }
        }
    }

}<|MERGE_RESOLUTION|>--- conflicted
+++ resolved
@@ -75,7 +75,6 @@
         $attributes['rows'] = 5;
         $element->setAttributes($attributes);
         $filemanageroptions = array();
-<<<<<<< HEAD
         /**
          * @todo Limit to types supported by ONLYOFFICE -- docx, xlsx, pptx, odt, csv, txt, etc.
          */
@@ -83,21 +82,20 @@
         $filemanageroptions['maxbytes'] = -1;
         $filemanageroptions['maxfiles'] = 1;
 
-        
         if (!$this->_instance) {
-            $attr = ['class' => 'onlyoffice-create-button'];
+            $attr = ['class' => 'onlyofficeeditor-create-button'];
             $create_buttons = array();
             $create_buttons[] =& $mform->createElement('radio', 'onlyofficetemplateformat', '',
-                get_string('docxformname', 'onlyoffice'), 'Document', $attr);
+                get_string('docxformname', 'onlyofficeeditor'), 'Document', $attr);
             $create_buttons[] =& $mform->createElement('radio', 'onlyofficetemplateformat', '',
-                get_string('xlsxformname', 'onlyoffice'), 'Spreadsheet', $attr);
+                get_string('xlsxformname', 'onlyofficeeditor'), 'Spreadsheet', $attr);
             $create_buttons[] =& $mform->createElement('radio', 'onlyofficetemplateformat', '',
-                get_string('pptxformname', 'onlyoffice'), 'Presentation', $attr);
+                get_string('pptxformname', 'onlyofficeeditor'), 'Presentation', $attr);
             $create_buttons[] =& $mform->createElement('radio', 'onlyofficetemplateformat', '',
-                get_string('uploadformname', 'onlyoffice'), 'Upload file', $attr);
+                get_string('uploadformname', 'onlyofficeeditor'), 'Upload file', $attr);
 
             $mform->addGroup($create_buttons, 'create_buttons',
-                get_string('selectfile', 'onlyoffice'), array(' '), false);
+                get_string('selectfile', 'onlyofficeeditor'), array(' '), false);
             $mform->addRule('create_buttons', get_string('required'), 'required',
                 null, 'client');
 
@@ -105,17 +103,8 @@
             $mform->disabledIf('file', 'onlyofficetemplateformat', 'notchecked', 'Upload file');
             $mform->hideIf('file', 'onlyofficetemplateformat', 'notchecked', 'Upload file');
         }
-=======
 
-        // Limit to types supported by ONLYOFFICE -- docx, xlsx, pptx, odt, csv, txt, etc. ($config->allowedformats).
-        $filemanageroptions['accepted_types'] = '*';
-        $filemanageroptions['maxbytes'] = -1;
-        $filemanageroptions['maxfiles'] = 1;
-
-        $mform->addElement('filemanager', 'file', get_string('selectfile', 'onlyofficeeditor'), null, $filemanageroptions);
-        $mform->addRule('file', get_string('required'), 'required', null, 'client');
->>>>>>> 2b4be1b9
-
+//-----------------------------------------------------------------------
         $mform->addElement('header', 'documentpermissions', get_string('documentpermissions', 'onlyofficeeditor'));
         $mform->addElement('checkbox', 'download', get_string('download', 'onlyofficeeditor'));
         $mform->setDefault('download', 1);
@@ -135,10 +124,6 @@
         $this->add_action_buttons();
     }
 
-<<<<<<< HEAD
-    function validation($data, $files) {
-        global $USER, $CFG;
-=======
     /**
      * Form verification.
      *
@@ -148,8 +133,7 @@
      *         or an empty array if everything is OK (true allowed for backwards compatibility too).
      */
     public function validation($data, $files) {
-        global $USER;
->>>>>>> 2b4be1b9
+        global $USER, $CFG;
 
         $errors = parent::validation($data, $files);
 
