--- conflicted
+++ resolved
@@ -7,13 +7,8 @@
     display: inline-block;
 }
 
-<<<<<<< HEAD
-.onlyoffice-container > iframe {
+.onlyofficeeditor-container > iframe {
     height: 95vh;
-=======
-.onlyofficeeditor-container > iframe {
-    height: 80vh;
->>>>>>> 2b4be1b9
     max-height: 60rem;
 }
 
