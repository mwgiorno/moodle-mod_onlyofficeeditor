--- conflicted
+++ resolved
@@ -16,32 +16,6 @@
     color: red;
 }
 
-<<<<<<< HEAD
-.onlyofficeeditor-saveas-section {
-    max-width: 100%;
-    padding: 0.5rem 0;
-    color: rgb(44, 123, 194);
-    font-size: 20px;
-    cursor: pointer;
-}
-
-.onlyofficeeditor-saveas-section-selected {
-    background-color: rgb(248, 249, 250);
-}
-
-.onlyofficeeditor-saveas-section:before,
-.onlyofficeeditor-saveas-section:last-child:after {
-    position: absolute;
-    left: 0;
-    content: '';
-    width: 100%;
-    height: 1px;
-    background-color: rgb(222, 226, 230);
-    top: 0;
-}
-.onlyofficeeditor-saveas-section:last-child:after {
-    top: 100%;
-=======
 .onlyofficeeditor-create-button {
     position: relative;
     justify-content: center;
@@ -81,5 +55,30 @@
 
 .onlyofficeeditor-create-button input[value^="Upload file"] {
     content: url([[pix:onlyofficeeditor|file_upload]]);
->>>>>>> 8cb22bc9
+}
+
+.onlyofficeeditor-saveas-section {
+    max-width: 100%;
+    padding: 0.5rem 0;
+    color: rgb(44, 123, 194);
+    font-size: 20px;
+    cursor: pointer;
+}
+
+.onlyofficeeditor-saveas-section-selected {
+    background-color: rgb(248, 249, 250);
+}
+
+.onlyofficeeditor-saveas-section:before,
+.onlyofficeeditor-saveas-section:last-child:after {
+    position: absolute;
+    left: 0;
+    content: '';
+    width: 100%;
+    height: 1px;
+    background-color: rgb(222, 226, 230);
+    top: 0;
+}
+.onlyofficeeditor-saveas-section:last-child:after {
+    top: 100%;
 }