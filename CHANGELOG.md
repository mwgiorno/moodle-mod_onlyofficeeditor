--- conflicted
+++ resolved
@@ -1,15 +1,12 @@
 # Change Log
 
 ## Added
-<<<<<<< HEAD
 - add ability to create activity with empty file
-=======
 - add favicon on editor page
 - editor interface customization
 
 ## Changed
 - set editor interface language
->>>>>>> 5ba79de8
 
 ## 2.1.0
 ## Added
