# Change Log

## Added
<<<<<<< HEAD
- add ability to open editor in fullscreen mode
=======
- "save as" in editor
- add ability to create activity with empty file
>>>>>>> ca49e127
- add favicon on editor page
- editor interface customization

## Changed
- set editor interface language

## 2.1.0
## Added
- backup api
- privacy api

## Changed
- fixes according to markets code prechecks

## 2.0.0
## Changed
- fixes according to markets code prechecks
- renaming module name

## 1.0.0
## Changed
- fix saving intermediate versions when editing (forcesave)<|MERGE_RESOLUTION|>--- conflicted
+++ resolved
@@ -1,12 +1,9 @@
 # Change Log
 
 ## Added
-<<<<<<< HEAD
 - add ability to open editor in fullscreen mode
-=======
 - "save as" in editor
 - add ability to create activity with empty file
->>>>>>> ca49e127
 - add favicon on editor page
 - editor interface customization
 
