# Change Log

## Added
<<<<<<< HEAD
- add favicon on editor page
=======
- editor interface customization

## Changed
- set editor interface language
>>>>>>> 3bd2a62b

## 2.1.0
## Added
- backup api
- privacy api

## Changed
- fixes according to markets code prechecks

## 2.0.0
## Changed
- fixes according to markets code prechecks
- renaming module name

## 1.0.0
## Changed
- fix saving intermediate versions when editing (forcesave)<|MERGE_RESOLUTION|>--- conflicted
+++ resolved
@@ -1,14 +1,11 @@
 # Change Log
 
 ## Added
-<<<<<<< HEAD
 - add favicon on editor page
-=======
 - editor interface customization
 
 ## Changed
 - set editor interface language
->>>>>>> 3bd2a62b
 
 ## 2.1.0
 ## Added
