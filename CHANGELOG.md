--- conflicted
+++ resolved
@@ -5,11 +5,7 @@
 - link to docs cloud
 - certificate verification setting
 - advanced server settings for specifying internal addresses
-<<<<<<< HEAD
-- check the url address of the save as document and replace it with internal docs address
-=======
 - check the url address of the save as document
->>>>>>> 52454c8e
 
 ## Changed
 - fix exit full screan
