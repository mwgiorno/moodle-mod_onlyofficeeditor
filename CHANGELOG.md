# Change Log

<<<<<<< HEAD
## 6.0.0
=======
## Added
- fi, he, no, sl language templates

## Changed
- fix JWT header issue
- remove trailing slashes from setting urls after update

## 5.0.0
>>>>>>> ce833a4c
## Added
- link to docs cloud
- certificate verification setting
- advanced server settings for specifying internal addresses
- check the url address of the save as document

## Changed
- replace docxf with pdf as a form template
- fix exit full screan
- disable scrolling page to editor
- disable chat in editor for guest

## 4.4.0
## Changed
- fixed saveas dialog
- support moodle v4.3

## Added
- desktop mode
- disable plugins setting
- macro launch setting
- si-LK, ar-SA and sr-Latn-RS empty file template
- service for checking editor versions

## 4.1.0
## Added
- support Moodle AssignSubmission ONLYOFFICE Integration plugin
- the ability to change the JWT header

## 3.0.0
## Changed
- redesign to moodle 4.*

## 2.2.0
## Added
- add protect option for editor
- add ability to open editor in fullscreen mode
- add mentions in comments in editor
- "save as" in editor
- add ability to create activity with empty file
- add favicon on editor page
- editor interface customization
- de, es, fr, it, ja, ru, zh_cn translations

## Changed
- set editor interface language
- fixes building backup and restore

## 2.1.0
## Added
- backup api
- privacy api

## Changed
- fixes according to markets code prechecks

## 2.0.0
## Changed
- fixes according to markets code prechecks
- renaming module name

## 1.0.0
## Changed
- fix saving intermediate versions when editing (forcesave)<|MERGE_RESOLUTION|>--- conflicted
+++ resolved
@@ -1,8 +1,5 @@
 # Change Log
 
-<<<<<<< HEAD
-## 6.0.0
-=======
 ## Added
 - fi, he, no, sl language templates
 
@@ -10,8 +7,7 @@
 - fix JWT header issue
 - remove trailing slashes from setting urls after update
 
-## 5.0.0
->>>>>>> ce833a4c
+## 6.0.0
 ## Added
 - link to docs cloud
 - certificate verification setting
