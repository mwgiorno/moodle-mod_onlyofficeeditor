# Change Log

## Added
<<<<<<< HEAD
- add mentions in comments in editor
=======
- add ability to open editor in fullscreen mode
>>>>>>> f9ecea45
- "save as" in editor
- add ability to create activity with empty file
- add favicon on editor page
- editor interface customization

## Changed
- set editor interface language

## 2.1.0
## Added
- backup api
- privacy api

## Changed
- fixes according to markets code prechecks

## 2.0.0
## Changed
- fixes according to markets code prechecks
- renaming module name

## 1.0.0
## Changed
- fix saving intermediate versions when editing (forcesave)<|MERGE_RESOLUTION|>--- conflicted
+++ resolved
@@ -1,11 +1,8 @@
 # Change Log
 
 ## Added
-<<<<<<< HEAD
+- add ability to open editor in fullscreen mode
 - add mentions in comments in editor
-=======
-- add ability to open editor in fullscreen mode
->>>>>>> f9ecea45
 - "save as" in editor
 - add ability to create activity with empty file
 - add favicon on editor page
