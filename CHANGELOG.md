# Change Log

<<<<<<< HEAD
## 4.4.0
## Changed
- fixed saveas dialog
- support moodle v4.3

=======
##
## Added
- link to docs cloud
- certificate verification setting
- advanced server settings for specifying internal addresses
- check the url address of the save as document

## Changed
- fix exit full screan
- disable scrolling page to editor
- disable chat in editor for guest

## 4.3.0
>>>>>>> b8e58947
## Added
- desktop mode
- disable plugins setting
- macro launch setting
- si-LK, ar-SA and sr-Latn-RS empty file template
- service for checking editor versions

## 4.1.0
## Added
- support Moodle AssignSubmission ONLYOFFICE Integration plugin
- the ability to change the JWT header

## 3.0.0
## Changed
- redesign to moodle 4.*

## 2.2.0
## Added
- add protect option for editor
- add ability to open editor in fullscreen mode
- add mentions in comments in editor
- "save as" in editor
- add ability to create activity with empty file
- add favicon on editor page
- editor interface customization
- de, es, fr, it, ja, ru, zh_cn translations

## Changed
- set editor interface language
- fixes building backup and restore

## 2.1.0
## Added
- backup api
- privacy api

## Changed
- fixes according to markets code prechecks

## 2.0.0
## Changed
- fixes according to markets code prechecks
- renaming module name

## 1.0.0
## Changed
- fix saving intermediate versions when editing (forcesave)<|MERGE_RESOLUTION|>--- conflicted
+++ resolved
@@ -1,12 +1,5 @@
 # Change Log
 
-<<<<<<< HEAD
-## 4.4.0
-## Changed
-- fixed saveas dialog
-- support moodle v4.3
-
-=======
 ##
 ## Added
 - link to docs cloud
@@ -19,8 +12,11 @@
 - disable scrolling page to editor
 - disable chat in editor for guest
 
-## 4.3.0
->>>>>>> b8e58947
+## 4.4.0
+## Changed
+- fixed saveas dialog
+- support moodle v4.3
+
 ## Added
 - desktop mode
 - disable plugins setting
