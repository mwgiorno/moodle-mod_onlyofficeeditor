# Change Log

<<<<<<< HEAD
## Added
- add favicon on editor page
=======
## 2.1.0
## Added
- backup api
- privacy api

## Changed
- fixes according to markets code prechecks

## 2.0.0
## Changed
- fixes according to markets code prechecks
- renaming module name
>>>>>>> 2b4be1b9

## 1.0.0
## Changed
- fix saving intermediate versions when editing (forcesave)<|MERGE_RESOLUTION|>--- conflicted
+++ resolved
@@ -1,9 +1,8 @@
 # Change Log
 
-<<<<<<< HEAD
 ## Added
 - add favicon on editor page
-=======
+
 ## 2.1.0
 ## Added
 - backup api
@@ -16,7 +15,6 @@
 ## Changed
 - fixes according to markets code prechecks
 - renaming module name
->>>>>>> 2b4be1b9
 
 ## 1.0.0
 ## Changed
