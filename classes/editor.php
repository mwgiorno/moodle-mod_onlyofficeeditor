<?php
// This file is part of Moodle - http://moodle.org/
//
// Moodle is free software: you can redistribute it and/or modify
// it under the terms of the GNU General Public License as published by
// the Free Software Foundation, either version 3 of the License, or
// (at your option) any later version.
//
// Moodle is distributed in the hope that it will be useful,
// but WITHOUT ANY WARRANTY; without even the implied warranty of
// MERCHANTABILITY or FITNESS FOR A PARTICULAR PURPOSE.  See the
// GNU General Public License for more details.
//
// You should have received a copy of the GNU General Public License
// along with Moodle.  If not, see <http://www.gnu.org/licenses/>.

/**
 * Construct editor config.
 *
 * @package     mod_onlyofficeeditor
 * @subpackage
 * @copyright   2023 Ascensio System SIA <integration@onlyoffice.com>
 * @copyright   based on work by 2018 Olumuyiwa <muyi.taiwo@logicexpertise.com>
 * @license     http://www.gnu.org/copyleft/gpl.html GNU GPL v3 or later
 */

namespace mod_onlyofficeeditor;


use mod_onlyofficeeditor\onlyoffice_file_utility;
use mod_onlyofficeeditor\document;
use mod_onlyofficeeditor\jwt_wrapper;

/**
 * Editor config class.
 *
 * @package     mod_onlyofficeeditor
 * @subpackage
 * @copyright   2023 Ascensio System SIA <integration@onlyoffice.com>
 * @copyright   based on work by 2018 Olumuyiwa <muyi.taiwo@logicexpertise.com>
 * @license     http://www.gnu.org/copyleft/gpl.html GNU GPL v3 or later
 */
class editor {

    /**
     * @var int the course id.
     */
    private $courseid;

    /**
     * @var context_module context instance.
     */
    private $context;

    /**
     * @var cm_info information about that course-module.
     */
    private $cm;

    /**
     * @var mixed config of mod.
     */
    private $modconfig;

    /**
     * @var mixed document file.
     */
    private $file;

    /**
     * Editor constructor.
     * @param int $courseid the course id.
     * @param context_module $context context instance.
     * @param cm_info $cm information about that course-module.
     * @param mixed $modconfig config of mod.
     */
    public function __construct($courseid, $context, $cm, $modconfig) {
        $this->courseid = $courseid;
        $this->context = $context;
        $this->cm = $cm;
        $this->modconfig = $modconfig;

        $fs = get_file_storage();
        $files = $fs->get_area_files($this->context->id, 'mod_onlyofficeeditor', 'content', 0,
            'sortorder DESC, id ASC', false, 0, 0, 1);

        if (count($files) >= 1) {
            $this->file = reset($files);
        }
    }

    /**
     * @todo Warn if document is in format needing conversion.
     * @todo Send to ONLYOFFICE conversion service for conversion and overwrite current version before opening in editor
     */

    /**
     * Return editor config for document.
     * @return array|null editor config.
     */
    public function config() {
        /*
         * Note: It is important to preserv the case (camelCase) of the $config
         * array keys, as they are used in the config passed to JS
         *
         * Note: Error "too many parameters passed to js_init_call()" occurs in DEBUG_DEVELOPER. See MDL-57614, MDL-62468
         */

        global $CFG, $OUTPUT, $USER;

        if (!isset($this->file) || empty($this->file)) {
            return null;
        }

        $file = $this->file;

        // Top level config object.
        $config = [];
        $crypt = new \mod_onlyofficeeditor\hasher();

        // Document.
        $document = [];
        $filename = $file->get_filename();
        $path = '/' . $this->context->id . '/mod_onlyofficeeditor/content/'
                    . urlencode(substr($file->get_filepath(), 1) . $filename);
        $contenthash = $crypt->get_hash(['userid' => $USER->id, 'contenthash' => $file->get_contenthash()]);
        $documenturl = $CFG->wwwroot . '/pluginfile.php' . $path . '?doc=' . $contenthash;

        $document['url'] = $documenturl;
        $ext = strtolower(pathinfo($filename, PATHINFO_EXTENSION));
        $document['fileType'] = $ext;
        $document['title'] = $filename;
        $document['key'] = document::get_key($this->cm);
        $document['permissions'] = document::get_permissions($this->context, $this->cm, $filename);

        // Editorconfig.
        $editorconfig = [];
        $pathnamehash = $crypt->get_hash(['userid' => $USER->id, 'pathnamehash' => $file->get_pathnamehash(), 'cm' => $this->cm]);
        $editorconfig['actionLink'] = null;
        $editorconfig['callbackUrl'] = $CFG->wwwroot . '/mod/onlyofficeeditor/callback.php?doc=' . $pathnamehash;
        $editorconfig['lang'] = stristr($USER->lang, '_', true) !== false ? stristr($USER->lang, '_', true) : $USER->lang;

        // User.
        $user = [];
        $user['id'] = hash('md5', $USER->id);
        $user['name'] = \fullname($USER);
        $editorconfig['user'] = $user;

        // Customization.
        $customization = [];
        $customization['goback']['blank'] = false;
        $customization['goback']['text'] = get_string('returntodocument', 'onlyofficeeditor');
        $customization['goback']['url'] = $CFG->wwwroot . '/course/view.php?id=' . $this->courseid;
        $customization['forcesave'] = $this->modconfig->forcesave == 1;
        $customization['chat'] = $this->modconfig->editor_view_chat == 1;
        $customization['help'] = $this->modconfig->editor_view_help == 1;
        $customization['compactHeader'] = $this->modconfig->editor_view_header == 1;
        $customization['feedback'] = $this->modconfig->editor_view_feedback == 1;
        $customization['toolbarNoTabs'] = $this->modconfig->editor_view_toolbar == 1;
        $customization['commentAuthorOnly'] = true;
        $editorconfig['customization'] = $customization;

        // Device type.
        $devicetype = \core_useragent::get_device_type();
        if ($devicetype == 'tablet' || $devicetype == 'mobile') {
            $devicetype = 'mobile';
        } else {
            $devicetype = 'desktop';
        }

        // Package config object from parts.
        $config['type'] = $devicetype;
        $config['document'] = $document;
        $config['editorConfig'] = $editorconfig;
        $config['documentType'] = onlyoffice_file_utility::get_document_type('.' . $ext);

        // Add token.
        if (!empty($this->modconfig->documentserversecret)) {
<<<<<<< HEAD
            $token = JWT::encode($config, $this->modconfig->documentserversecret, 'HS256');
=======
            $token = jwt_wrapper::encode($config, $this->modconfig->documentserversecret);
>>>>>>> e37a3726
            $config['token'] = $token;
        }
        return $config;
    }

}<|MERGE_RESOLUTION|>--- conflicted
+++ resolved
@@ -176,11 +176,7 @@
 
         // Add token.
         if (!empty($this->modconfig->documentserversecret)) {
-<<<<<<< HEAD
-            $token = JWT::encode($config, $this->modconfig->documentserversecret, 'HS256');
-=======
             $token = jwt_wrapper::encode($config, $this->modconfig->documentserversecret);
->>>>>>> e37a3726
             $config['token'] = $token;
         }
         return $config;
