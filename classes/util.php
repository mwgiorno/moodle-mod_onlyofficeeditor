<?php
// This file is part of Moodle - http://moodle.org/
//
// Moodle is free software: you can redistribute it and/or modify
// it under the terms of the GNU General Public License as published by
// the Free Software Foundation, either version 3 of the License, or
// (at your option) any later version.
//
// Moodle is distributed in the hope that it will be useful,
// but WITHOUT ANY WARRANTY; without even the implied warranty of
// MERCHANTABILITY or FITNESS FOR A PARTICULAR PURPOSE.  See the
// GNU General Public License for more details.
//
// You should have received a copy of the GNU General Public License
// along with Moodle.  If not, see <http://www.gnu.org/licenses/>.

/**
 * Utils for editor.
 *
 * @package     mod_onlyofficeeditor
 * @subpackage
 * @copyright   2022 Ascensio System SIA <integration@onlyoffice.com>
 * @copyright   based on work by 2018 Olumuyiwa <muyi.taiwo@logicexpertise.com>
 * @license     http://www.gnu.org/copyleft/gpl.html GNU GPL v3 or later
 */

namespace mod_onlyofficeeditor;

/**
 * Utils class.
 *
 * @package     mod_onlyofficeeditor
 * @subpackage
 * @copyright   2022 Ascensio System SIA <integration@onlyoffice.com>
 * @copyright   based on work by 2018 Olumuyiwa <muyi.taiwo@logicexpertise.com>
 * @license     http://www.gnu.org/copyleft/gpl.html GNU GPL v3 or later
 */
class util {

    /** No doc with the specified key can be found. */
    const STATUS_NOTFOUND = 0;

    /** User has entered/exited editor. */
    const STATUS_EDITING = 1;

    /** Document updated, changing content. */
    const STATUS_MUSTSAVE = 2;

    /** Saving the document has failed. */
    const STATUS_ERRORSAVING = 3;

    /** No document updates. */
    const STATUS_CLOSEDNOCHANGES = 4;

    /** Document updated, force saving content. */
    const STATUS_FORCESAVE = 6;

    /** Force saving the document has failed. */
    const STATUS_ERRORFORCESAVE = 7;

    /**
     * Get plugin key.
     *
     * @return string plugin key from the plugin configuration.
     */
    public static function get_appkey() {
        $key = get_config('onlyofficeeditor', 'appkey');
        if (empty($key)) {
            $key = number_format(round(microtime(true) * 1000), 0, ".", "");
            set_config('appkey', $key, 'onlyofficeeditor');
        }
        return $key;
    }

    /**
     * Add permissions for document.
     *
     * @param \stdClass $data form data for new onlyoffice module.
     */
    public static function save_document_permissions($data) {
        $permissions = [];
        if (!empty($data->download)) {
            $permissions['download'] = 1;
        }
        if (!empty($data->print)) {
            $permissions['print'] = 1;
        }
        $data->permissions = serialize($permissions);
    }

    /**
     * Save file.
     *
     * @param \stdClass $data form data for new onlyoffice module.
     */
    public static function save_file($data) {
        $cmid = $data->coursemodule;
        $draftitemid = $data->file;

        $context = \context_module::instance($cmid);
        if ($draftitemid) {
            $options = ['subdirs' => false];
            file_save_draft_area_files($draftitemid, $context->id, 'mod_onlyofficeeditor', 'content', 0, $options);
        }
    }

    /**
     * Get connections info.
     *
     * @param string $url url.
     * @return mixed connection info.
     */
    public static function get_connection_info($url) {
        $ch = new \curl();
        $ch->get($url);
        $info = $ch->get_info();
        return $info;
    }

    /**
<<<<<<< HEAD
     * Returns all users who can be mentioned in the comments.
     *
     * @param \context $context Module context.
     * @return array Users array for mentioning.
     * @throws \coding_exception
     */
    public static function get_users_to_mention_in_comments($context) {
        global $USER;
        $users = get_users_by_capability($context, 'mod/onlyoffice:view');
        $userstomention = array();
        foreach ($users as $user) {
            if ($user->id !== $USER->id) {
                $array = array('email' => $user->email, 'name' => $user->firstname . ' ' . $user->lastname);
                $userstomention[] =& $array;
            }
        }
        return $userstomention;
    }

    /**
     * Send notification to users about mentioning in the comment.
     *
     * @param string $actionlink Link to the comment.
     * @param string $comment Comment text.
     * @param array $emails Emails of mentioned users.
     * @param \context $context Module context.
     * @return array Array of mentioned users.
     * @throws \coding_exception
     * @throws \dml_exception
     */
    public static function mention_user_in_comment($actionlink, $comment, $emails, $context) {
        global $DB, $USER;
        $mentionedusers = array();
        $modulename = $context->get_context_name(false);
        $coursename = $context->get_course_context()->get_context_name(false);

        foreach ($emails as $email) {
            $user = $DB->get_record('user', array('email' => $email));
            $permission = has_capability('mod/onlyoffice:editdocument', $context, $user) ? 'Full Access' : 'Read only';
            $mentioneduser = ['permissions' => $permission, 'user' => $user->firstname . ' ' . $user->lastname];
            $mentionedusers[] =& $mentioneduser;

            $message = new \core\message\message();
            $message->component = 'mod_onlyoffice';
            $message->name = 'mentionnotifier';
            $message->userfrom = \core_user::get_noreply_user();
            $message->userto = $user;
            $message->subject = $USER->firstname . ' ' . $USER->lastname . ' ' . get_string('mentionnotifier:notification', 'onlyoffice');
            $message->fullmessageformat = FORMAT_HTML;
            $message->fullmessagehtml =
                '<p><strong>' . $USER->firstname . ' ' . $USER->lastname . '</strong> ' . get_string('mentionnotifier:notification', 'onlyoffice')
                . '<strong>' . $modulename . ' </strong>'
                . strtolower(get_string('course')) . ' <strong>' . $coursename . '</strong>:</p>'
                . '<p>' . $comment . '</p>';
            $message->notification = 1;
            $message->contexturl = $actionlink;
            $message->contexturlname = get_string('mentioncontexturlname', 'onlyoffice');

            $messageid = message_send($message);
        }
        return $mentionedusers;
    }

    public static function save_document_to_moodle($data, $hash, $isForcesave) {
=======
     * Save new or changed file.
     *
     * @param array $data callback json.
     * @param object $hash encoded object.
     * @param bool $isforcesave forcesave is enabled or not.
     * @return bool saved or error.
     *
     * @throws \Exception
     */
    public static function save_document_to_moodle($data, $hash, $isforcesave) {
>>>>>>> 2b4be1b9
        $downloadurl = $data['url'];
        $fs = get_file_storage();
        if ($file = $fs->get_file_by_hash($hash->pathnamehash)) {
            $fr = array(
                'contextid' => $file->get_contextid(),
                'component' => $file->get_component(),
                'filearea' => 'draft',
                'itemid' => $file->get_itemid(),
                'filename' => $file->get_filename() . '_temp',
                'filepath' => '/',
                'userid' => $file->get_userid(),
                'timecreated' => $file->get_timecreated());
            try {
                $newfile = $fs->create_file_from_url($fr, $downloadurl);
                $file->replace_file_with($newfile);
                $file->set_timemodified(time());
                $newfile->delete();
                if (!$isforcesave) {
                    \mod_onlyofficeeditor\document::set_key($hash->cm);
                }
                return true;
            } catch (\moodle_exception $e) {
                return false;
            }
        } else {
            return false;
        }
    }

}<|MERGE_RESOLUTION|>--- conflicted
+++ resolved
@@ -118,72 +118,6 @@
     }
 
     /**
-<<<<<<< HEAD
-     * Returns all users who can be mentioned in the comments.
-     *
-     * @param \context $context Module context.
-     * @return array Users array for mentioning.
-     * @throws \coding_exception
-     */
-    public static function get_users_to_mention_in_comments($context) {
-        global $USER;
-        $users = get_users_by_capability($context, 'mod/onlyoffice:view');
-        $userstomention = array();
-        foreach ($users as $user) {
-            if ($user->id !== $USER->id) {
-                $array = array('email' => $user->email, 'name' => $user->firstname . ' ' . $user->lastname);
-                $userstomention[] =& $array;
-            }
-        }
-        return $userstomention;
-    }
-
-    /**
-     * Send notification to users about mentioning in the comment.
-     *
-     * @param string $actionlink Link to the comment.
-     * @param string $comment Comment text.
-     * @param array $emails Emails of mentioned users.
-     * @param \context $context Module context.
-     * @return array Array of mentioned users.
-     * @throws \coding_exception
-     * @throws \dml_exception
-     */
-    public static function mention_user_in_comment($actionlink, $comment, $emails, $context) {
-        global $DB, $USER;
-        $mentionedusers = array();
-        $modulename = $context->get_context_name(false);
-        $coursename = $context->get_course_context()->get_context_name(false);
-
-        foreach ($emails as $email) {
-            $user = $DB->get_record('user', array('email' => $email));
-            $permission = has_capability('mod/onlyoffice:editdocument', $context, $user) ? 'Full Access' : 'Read only';
-            $mentioneduser = ['permissions' => $permission, 'user' => $user->firstname . ' ' . $user->lastname];
-            $mentionedusers[] =& $mentioneduser;
-
-            $message = new \core\message\message();
-            $message->component = 'mod_onlyoffice';
-            $message->name = 'mentionnotifier';
-            $message->userfrom = \core_user::get_noreply_user();
-            $message->userto = $user;
-            $message->subject = $USER->firstname . ' ' . $USER->lastname . ' ' . get_string('mentionnotifier:notification', 'onlyoffice');
-            $message->fullmessageformat = FORMAT_HTML;
-            $message->fullmessagehtml =
-                '<p><strong>' . $USER->firstname . ' ' . $USER->lastname . '</strong> ' . get_string('mentionnotifier:notification', 'onlyoffice')
-                . '<strong>' . $modulename . ' </strong>'
-                . strtolower(get_string('course')) . ' <strong>' . $coursename . '</strong>:</p>'
-                . '<p>' . $comment . '</p>';
-            $message->notification = 1;
-            $message->contexturl = $actionlink;
-            $message->contexturlname = get_string('mentioncontexturlname', 'onlyoffice');
-
-            $messageid = message_send($message);
-        }
-        return $mentionedusers;
-    }
-
-    public static function save_document_to_moodle($data, $hash, $isForcesave) {
-=======
      * Save new or changed file.
      *
      * @param array $data callback json.
@@ -194,7 +128,6 @@
      * @throws \Exception
      */
     public static function save_document_to_moodle($data, $hash, $isforcesave) {
->>>>>>> 2b4be1b9
         $downloadurl = $data['url'];
         $fs = get_file_storage();
         if ($file = $fs->get_file_by_hash($hash->pathnamehash)) {
@@ -224,4 +157,68 @@
         }
     }
 
+    /**
+     * Returns all users who can be mentioned in the comments.
+     *
+     * @param \context $context Module context.
+     * @return array Users array for mentioning.
+     * @throws \coding_exception
+     */
+    public static function get_users_to_mention_in_comments($context) {
+        global $USER;
+        $users = get_users_by_capability($context, 'mod/onlyofficeeditor:view');
+        $userstomention = array();
+        foreach ($users as $user) {
+            if ($user->id !== $USER->id) {
+                $array = array('email' => $user->email, 'name' => $user->firstname . ' ' . $user->lastname);
+                $userstomention[] =& $array;
+            }
+        }
+        return $userstomention;
+    }
+
+    /**
+     * Send notification to users about mentioning in the comment.
+     *
+     * @param string $actionlink Link to the comment.
+     * @param string $comment Comment text.
+     * @param array $emails Emails of mentioned users.
+     * @param \context $context Module context.
+     * @return array Array of mentioned users.
+     * @throws \coding_exception
+     * @throws \dml_exception
+     */
+    public static function mention_user_in_comment($actionlink, $comment, $emails, $context) {
+        global $DB, $USER;
+        $mentionedusers = array();
+        $modulename = $context->get_context_name(false);
+        $coursename = $context->get_course_context()->get_context_name(false);
+
+        foreach ($emails as $email) {
+            $user = $DB->get_record('user', array('email' => $email));
+            $permission = has_capability('mod/onlyofficeeditor:editdocument', $context, $user) ? 'Full Access' : 'Read only';
+            $mentioneduser = ['permissions' => $permission, 'user' => $user->firstname . ' ' . $user->lastname];
+            $mentionedusers[] =& $mentioneduser;
+
+            $message = new \core\message\message();
+            $message->component = 'mod_onlyofficeeditor';
+            $message->name = 'mentionnotifier';
+            $message->userfrom = \core_user::get_noreply_user();
+            $message->userto = $user;
+            $message->subject = $USER->firstname . ' ' . $USER->lastname . ' ' . get_string('mentionnotifier:notification', 'onlyofficeeditor');
+            $message->fullmessageformat = FORMAT_HTML;
+            $message->fullmessagehtml =
+                '<p><strong>' . $USER->firstname . ' ' . $USER->lastname . '</strong> ' . get_string('mentionnotifier:notification', 'onlyofficeeditor')
+                . '<strong>' . $modulename . ' </strong>'
+                . strtolower(get_string('course')) . ' <strong>' . $coursename . '</strong>:</p>'
+                . '<p>' . $comment . '</p>';
+            $message->notification = 1;
+            $message->contexturl = $actionlink;
+            $message->contexturlname = get_string('mentioncontexturlname', 'onlyofficeeditor');
+
+            $messageid = message_send($message);
+        }
+        return $mentionedusers;
+    }
+
 }