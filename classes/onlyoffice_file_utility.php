<?php
// This file is part of Moodle - http://moodle.org/
//
// Moodle is free software: you can redistribute it and/or modify
// it under the terms of the GNU General Public License as published by
// the Free Software Foundation, either version 3 of the License, or
// (at your option) any later version.
//
// Moodle is distributed in the hope that it will be useful,
// but WITHOUT ANY WARRANTY; without even the implied warranty of
// MERCHANTABILITY or FITNESS FOR A PARTICULAR PURPOSE.  See the
// GNU General Public License for more details.
//
// You should have received a copy of the GNU General Public License
// along with Moodle.  If not, see <http://www.gnu.org/licenses/>.

/**
 * Onlyoffice file utility.
 *
 * @package     mod_onlyofficeeditor
 * @subpackage
 * @copyright   2024 Ascensio System SIA <integration@onlyoffice.com>
 * @license        http://www.gnu.org/copyleft/gpl.html GNU GPL v3 or later
 */

namespace mod_onlyofficeeditor;

/**
 * Onlyoffice file utility class.
 *
 * @package     mod_onlyofficeeditor
 * @subpackage
 * @copyright   2024 Ascensio System SIA <integration@onlyoffice.com>
 * @license        http://www.gnu.org/copyleft/gpl.html GNU GPL v3 or later
 */
class onlyoffice_file_utility {

    /**
     * Get accepted spreadsheets exntensions.
     * @return string[] Accepted extensions of spreadsheet files
     */
    public static function get_accepted_spreadsheet_formats() {
        return ['.xls', '.xlsx', '.xlsm',
            '.xlt', '.xltx', '.xltm',
            '.ods', '.fods', '.ots', '.csv'];
    }

    /**
     * Get accepted document extensions.
     * @return string[] Accepted extensions of document files.
     */
    public static function get_accepted_document_formats() {
        return ['.doc', '.docx', '.docm',
            '.dot', '.dotx', '.dotm',
            '.odt', '.fodt', '.ott', '.rtf', '.txt',
            '.html', '.htm', '.mht', '.xml',
<<<<<<< HEAD
            '.pdf', '.djvu', '.fb2', '.epub', '.xps', '.oxps', '.oform', '.docxf'];
=======
            '.fb2', '.epub');
>>>>>>> da232519
    }

    /**
     * Get accepted presentation extensions.
     * @return string[] Accepted extensions of presentation files.
     */
    public static function get_accepted_presentation_formats() {
        return ['.pps', '.ppsx', '.ppsm',
            '.ppt', '.pptx', '.pptm',
            '.pot', '.potx', '.potm',
            '.odp', '.fodp', '.otp'];
    }

    /**
     * Get accepted presentation extensions.
     * @return string[] Accepted extensions of presentation files.
     */
    public static function get_accepted_pdf_formats() {
        return array('.djvu', '.pdf', '.oform', '.docxf', '.xps', '.oxps');
    }

    /**
     * Get document type by extension.
     * @param string $ext File extension.
     * @return string|null
     */
    public static function get_document_type($ext) {
        if (in_array($ext, self::get_accepted_document_formats())) {
            return 'word';
        }
        if (in_array($ext, self::get_accepted_spreadsheet_formats())) {
            return 'cell';
        }
        if (in_array($ext, self::get_accepted_presentation_formats())) {
            return 'slide';
        }
        if (in_array($ext, self::get_accepted_pdf_formats())) {
            return 'pdf';
        }
        return 'word';
    }

    /**
     * Editable extensions.
     * @return string[] Editable extensions.
     */
    public static function get_editable_extensions() {
        return ['.docx', '.xlsx', '.pptx', '.docxf', '.oform', '.pdf'];
    }

}<|MERGE_RESOLUTION|>--- conflicted
+++ resolved
@@ -54,11 +54,7 @@
             '.dot', '.dotx', '.dotm',
             '.odt', '.fodt', '.ott', '.rtf', '.txt',
             '.html', '.htm', '.mht', '.xml',
-<<<<<<< HEAD
-            '.pdf', '.djvu', '.fb2', '.epub', '.xps', '.oxps', '.oform', '.docxf'];
-=======
-            '.fb2', '.epub');
->>>>>>> da232519
+            '.fb2', '.epub'];
     }
 
     /**
