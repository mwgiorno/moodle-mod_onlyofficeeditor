// This file is part of Moodle - http://moodle.org/
//
// Moodle is free software: you can redistribute it and/or modify
// it under the terms of the GNU General Public License as published by
// the Free Software Foundation, either version 3 of the License, or
// (at your option) any later version.
//
// Moodle is distributed in the hope that it will be useful,
// but WITHOUT ANY WARRANTY; without even the implied warranty of
// MERCHANTABILITY or FITNESS FOR A PARTICULAR PURPOSE.  See the
// GNU General Public License for more details.
//
// You should have received a copy of the GNU General Public License
// along with Moodle.  If not, see <http://www.gnu.org/licenses/>.

/**
 * @module mod_onlyofficeeditor/editor
 * @copyright  2022 Ascensio System SIA <integration@onlyoffice.com>
 * @copyright  based on work by 2018 Olumuyiwa Taiwo <muyi.taiwo@logicexpertise.com>
 * @license    http://www.gnu.org/copyleft/gpl.html GNU GPL v3 or later
 **/
define(['jquery'], function($) {
<<<<<<< HEAD
    var displayError = function(error) {
=======
    var displayNotification = function(error, type) {
>>>>>>> ca49e127
        require(['core/notification'], function(notification) {
            require(['core/str'], function(str) {
                var errorIsAvailable = str.get_string(error, 'onlyofficeeditor');
                $.when(errorIsAvailable).done(function(localizedStr) {
                    notification.addNotification({
                        message: localizedStr,
<<<<<<< HEAD
                        type: 'error'
                    });
                });
            });
        });
    };

    $.urlParam = function(name) {
        var results = new RegExp('[\\?&]' + name + '=([^&#]*)').exec(window.location.href);
        if (results === null) {
            return null;
        }
        return decodeURI(results[1]) || 0;
    };

    var replaceActionLink = function(href, linkParam) {
        var link;
        var actionIndex = href.indexOf("&actionType=");
        if (actionIndex != -1) {
            link = href.substring(0, actionIndex) + "&actionType=" + encodeURIComponent(linkParam.type) +
                "&actionData=" + encodeURIComponent(linkParam.data);
        } else {
            link = href + "&actionType=" + encodeURIComponent(linkParam.type) + "&actionData=" + encodeURIComponent(linkParam.data);
        }
        return link;
=======
                        type: type
                    });
                });
            });
        });
    };

    var saveAsModal = null;

    var displaySaveAsModal = function(saveAsData, cmid, courseid) {
        require(['jquery', 'core/templates', 'core/modal_factory', 'mod_onlyofficeeditor/modal_saveas'],
            function($, Templates, ModalFactory, ModalSaveas) {
                var trigger = $('.onlyofficeeditor-container');
                if (saveAsModal === null) {
                    saveAsModal = ModalFactory.create({
                        type: ModalSaveas.TYPE
                    }, trigger);
                }
                saveAsModal.done((modal) => {
                    modal.courseid = courseid;
                    modal.CMID = cmid;
                    modal.saveAsData = saveAsData;
                    modal.renderSections(modal.getBody(), cmid, courseid);
                    modal.show();
                });
            });
>>>>>>> ca49e127
    };

    return {
        init: function(courseid, cmid) {
            if (typeof DocsAPI === "undefined") {
                displayNotification('docserverunreachable', 'error');
                return;
            }
            var ajaxUrl = M.cfg.wwwroot + '/mod/onlyofficeeditor/dsconfig.php';
            $.getJSON(ajaxUrl, {
                courseid: courseid,
<<<<<<< HEAD
                cmid: cmid,
                actionType: $.urlParam('actionType'),
                actionData: $.urlParam('actionData')
            }).done(function(data) {
                let config = data.config;

                var onMakeActionLink = function(event) {
                    var actionData = event.data.action;
                    docEditor.setActionLink(replaceActionLink(location.href, actionData));
                };
                config.events = {
                    'onMakeActionLink': onMakeActionLink
                };

                var onRequestUsers = function() {
                    docEditor.setUsers({'users': usersToMention});
                };

                var onRequestSendNotify = function(event) {
                    var comment = event.data.message;
                    var emails = event.data.emails;
                    var replacedActionLink = replaceActionLink(location.href, event.data.actionLink.action);

                    var mentionData = {
                        comment: comment,
                        emails: emails,
                        link: replacedActionLink,
                        courseid: courseid
                    };

                    $.ajax(M.cfg.wwwroot + '/mod/onlyofficeeditor/onlyofficeeditorapi.php?apiType=mention&cmid=' + cmid, {
                        type: 'POST',
                        dataType: 'json',
                        data: mentionData
                    }).fail(() => {
                        displayError('onmentionerror');
                    });
                };

                var usersToMention = data.userstomention;
                if (usersToMention !== null) {
                    config.events.onRequestUsers = onRequestUsers;
                    config.events.onRequestSendNotify = onRequestSendNotify;
                }

                // eslint-disable-next-line no-undef
                var docEditor = new DocsAPI.DocEditor("onlyofficeeditor-editor", config);
=======
                cmid: cmid
            }).done(function(data) {
                var docEditor = null;
                var config = data.config;

                var favicon = config.documentType;
                if (config.fileType === 'docxf' || config.fileType === 'oform') {
                    favicon = config.fileType;
                }
                document.head.innerHTML += '<link type="image/x-icon" rel="icon" href="/mod/onlyofficeeditor/pix/'
                    + favicon + '.ico" />';

                var canAddInstance = data.addinstance;

                const innerAlert = (message, inEditor) => {
                    // eslint-disable-next-line no-console
                    if (console && console.log) {
                        // eslint-disable-next-line no-console
                        console.log(message);
                    }
                    if (inEditor && docEditor) {
                        docEditor.showMessage(message);
                    }
                };
                const onAppReady = () => {
                    innerAlert("Document editor ready");
                };

                const onError = (event) => {
                    if (event) {
                        innerAlert(event.data);
                    }
                };
                config.events = {
                    'onAppReady': onAppReady,
                    'onError': onError
                };

                var onRequestSaveAs = function(event) {
                    var saveAsData = {
                        title: event.data.title,
                        url: event.data.url,
                        courseid: courseid,
                        section: null
                    };
                    displaySaveAsModal(saveAsData, cmid, courseid);
                };

                if (canAddInstance) {
                    config.events.onRequestSaveAs = onRequestSaveAs;
                }

                if ((config.document.fileType === "docxf" || config.document.fileType === "oform")
                    // eslint-disable-next-line no-undef
                    && DocsAPI.DocEditor.version().split(".")[0] < 7) {
                    displayNotification('oldversion', 'error');
                } else {
                    // eslint-disable-next-line no-undef
                    docEditor = new DocsAPI.DocEditor("onlyofficeeditor-editor", config);
                }
>>>>>>> ca49e127
            });
        }
    };
});<|MERGE_RESOLUTION|>--- conflicted
+++ resolved
@@ -20,19 +20,14 @@
  * @license    http://www.gnu.org/copyleft/gpl.html GNU GPL v3 or later
  **/
 define(['jquery'], function($) {
-<<<<<<< HEAD
-    var displayError = function(error) {
-=======
     var displayNotification = function(error, type) {
->>>>>>> ca49e127
         require(['core/notification'], function(notification) {
             require(['core/str'], function(str) {
                 var errorIsAvailable = str.get_string(error, 'onlyofficeeditor');
                 $.when(errorIsAvailable).done(function(localizedStr) {
                     notification.addNotification({
                         message: localizedStr,
-<<<<<<< HEAD
-                        type: 'error'
+                        type: type
                     });
                 });
             });
@@ -57,12 +52,6 @@
             link = href + "&actionType=" + encodeURIComponent(linkParam.type) + "&actionData=" + encodeURIComponent(linkParam.data);
         }
         return link;
-=======
-                        type: type
-                    });
-                });
-            });
-        });
     };
 
     var saveAsModal = null;
@@ -84,7 +73,6 @@
                     modal.show();
                 });
             });
->>>>>>> ca49e127
     };
 
     return {
@@ -96,56 +84,9 @@
             var ajaxUrl = M.cfg.wwwroot + '/mod/onlyofficeeditor/dsconfig.php';
             $.getJSON(ajaxUrl, {
                 courseid: courseid,
-<<<<<<< HEAD
                 cmid: cmid,
                 actionType: $.urlParam('actionType'),
                 actionData: $.urlParam('actionData')
-            }).done(function(data) {
-                let config = data.config;
-
-                var onMakeActionLink = function(event) {
-                    var actionData = event.data.action;
-                    docEditor.setActionLink(replaceActionLink(location.href, actionData));
-                };
-                config.events = {
-                    'onMakeActionLink': onMakeActionLink
-                };
-
-                var onRequestUsers = function() {
-                    docEditor.setUsers({'users': usersToMention});
-                };
-
-                var onRequestSendNotify = function(event) {
-                    var comment = event.data.message;
-                    var emails = event.data.emails;
-                    var replacedActionLink = replaceActionLink(location.href, event.data.actionLink.action);
-
-                    var mentionData = {
-                        comment: comment,
-                        emails: emails,
-                        link: replacedActionLink,
-                        courseid: courseid
-                    };
-
-                    $.ajax(M.cfg.wwwroot + '/mod/onlyofficeeditor/onlyofficeeditorapi.php?apiType=mention&cmid=' + cmid, {
-                        type: 'POST',
-                        dataType: 'json',
-                        data: mentionData
-                    }).fail(() => {
-                        displayError('onmentionerror');
-                    });
-                };
-
-                var usersToMention = data.userstomention;
-                if (usersToMention !== null) {
-                    config.events.onRequestUsers = onRequestUsers;
-                    config.events.onRequestSendNotify = onRequestSendNotify;
-                }
-
-                // eslint-disable-next-line no-undef
-                var docEditor = new DocsAPI.DocEditor("onlyofficeeditor-editor", config);
-=======
-                cmid: cmid
             }).done(function(data) {
                 var docEditor = null;
                 var config = data.config;
@@ -169,6 +110,33 @@
                         docEditor.showMessage(message);
                     }
                 };
+
+                var onMakeActionLink = function(event) {
+                    var actionData = event.data.action;
+                    docEditor.setActionLink(replaceActionLink(location.href, actionData));
+                };
+
+                var onRequestSendNotify = function(event) {
+                    var comment = event.data.message;
+                    var emails = event.data.emails;
+                    var replacedActionLink = replaceActionLink(location.href, event.data.actionLink.action);
+
+                    var mentionData = {
+                        comment: comment,
+                        emails: emails,
+                        link: replacedActionLink,
+                        courseid: courseid
+                    };
+
+                    $.ajax(M.cfg.wwwroot + '/mod/onlyofficeeditor/onlyofficeeditorapi.php?apiType=mention&cmid=' + cmid, {
+                        type: 'POST',
+                        dataType: 'json',
+                        data: mentionData
+                    }).fail(() => {
+                        displayNotification('onmentionerror', 'error');
+                    });
+                };
+
                 const onAppReady = () => {
                     innerAlert("Document editor ready");
                 };
@@ -180,7 +148,8 @@
                 };
                 config.events = {
                     'onAppReady': onAppReady,
-                    'onError': onError
+                    'onError': onError,
+                    'onMakeActionLink': onMakeActionLink
                 };
 
                 var onRequestSaveAs = function(event) {
@@ -197,6 +166,17 @@
                     config.events.onRequestSaveAs = onRequestSaveAs;
                 }
 
+                var usersToMention = data.userstomention;
+
+                var onRequestUsers = function() {
+                    docEditor.setUsers({'users': usersToMention});
+                };
+
+                if (usersToMention !== null) {
+                    config.events.onRequestUsers = onRequestUsers;
+                    config.events.onRequestSendNotify = onRequestSendNotify;
+                }
+
                 if ((config.document.fileType === "docxf" || config.document.fileType === "oform")
                     // eslint-disable-next-line no-undef
                     && DocsAPI.DocEditor.version().split(".")[0] < 7) {
@@ -205,7 +185,6 @@
                     // eslint-disable-next-line no-undef
                     docEditor = new DocsAPI.DocEditor("onlyofficeeditor-editor", config);
                 }
->>>>>>> ca49e127
             });
         }
     };
