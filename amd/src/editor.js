--- conflicted
+++ resolved
@@ -23,17 +23,10 @@
 define(['jquery'], function($) {
     var displayError = function(error) {
         require(['core/str'], function(str) {
-<<<<<<< HEAD
-            var errorIsAvailable = str.get_string(error, 'onlyoffice');
-            $.when(errorIsAvailable).done(function(localizedStr) {
-                $("#onlyoffice-editor").text = localizedStr;
-                $("#onlyoffice-editor").text(localizedStr).addClass("error");
-=======
             var errorIsAvailable = str.get_string(error, 'onlyofficeeditor');
             $.when(errorIsAvailable).done(function(localizedStr) {
                 $("#onlyofficeeditor-editor").text = localizedStr;
                 $("#onlyofficeeditor-editor").text(localizedStr).addClass("error");
->>>>>>> 2b4be1b9
             });
         });
     };
@@ -49,19 +42,14 @@
                 courseid: courseid,
                 cmid: cmid
             }).done(function(config) {
-<<<<<<< HEAD
                 var favicon = config.documentType;
                 if (config.fileType === 'docxf' || config.fileType === 'oform') {
                     favicon = config.fileType;
                 }
-                document.head.innerHTML += '<link type="image/x-icon" rel="icon" href="/mod/onlyoffice/pix/'
+                document.head.innerHTML += '<link type="image/x-icon" rel="icon" href="/mod/onlyofficeeditor/pix/'
                     + favicon + '.ico" />';
                 // eslint-disable-next-line no-undef
-                new DocsAPI.DocEditor("onlyoffice-editor", config);
-=======
-                // eslint-disable-next-line no-undef
                 new DocsAPI.DocEditor("onlyofficeeditor-editor", config);
->>>>>>> 2b4be1b9
             });
         }
     };
