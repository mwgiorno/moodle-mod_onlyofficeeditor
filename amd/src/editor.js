// This file is part of Moodle - http://moodle.org/
//
// Moodle is free software: you can redistribute it and/or modify
// it under the terms of the GNU General Public License as published by
// the Free Software Foundation, either version 3 of the License, or
// (at your option) any later version.
//
// Moodle is distributed in the hope that it will be useful,
// but WITHOUT ANY WARRANTY; without even the implied warranty of
// MERCHANTABILITY or FITNESS FOR A PARTICULAR PURPOSE.  See the
// GNU General Public License for more details.
//
// You should have received a copy of the GNU General Public License
// along with Moodle.  If not, see <http://www.gnu.org/licenses/>.

/**
 * @module mod_onlyofficeeditor/editor
 * @copyright  2022 Ascensio System SIA <integration@onlyoffice.com>
 * @copyright  based on work by 2018 Olumuyiwa Taiwo <muyi.taiwo@logicexpertise.com>
 * @license    http://www.gnu.org/copyleft/gpl.html GNU GPL v3 or later
 **/
define(['jquery'], function($) {
    var displayNotification = function(error, type) {
        require(['core/notification'], function(notification) {
            require(['core/str'], function(str) {
                var errorIsAvailable = str.get_string(error, 'onlyofficeeditor');
                $.when(errorIsAvailable).done(function(localizedStr) {
                    notification.addNotification({
                        message: localizedStr,
                        type: type
                    });
                });
            });
        });
    };

    var saveAsModal = null;

    var displaySaveAsModal = function(saveAsData, cmid, courseid) {
        require(['jquery', 'core/templates', 'core/modal_factory', 'mod_onlyofficeeditor/modal_saveas'],
            function($, Templates, ModalFactory, ModalSaveas) {
                var trigger = $('.onlyofficeeditor-container');
                if (saveAsModal === null) {
                    saveAsModal = ModalFactory.create({
                        type: ModalSaveas.TYPE
                    }, trigger);
                }
                saveAsModal.done((modal) => {
                    modal.courseid = courseid;
                    modal.CMID = cmid;
                    modal.saveAsData = saveAsData;
                    modal.renderSections(modal.getBody(), cmid, courseid);
                    modal.show();
                });
            });
    };

    return {
        init: function(courseid, cmid) {
            if (typeof DocsAPI === "undefined") {
                displayNotification('docserverunreachable', 'error');
                return;
            }
            var ajaxUrl = M.cfg.wwwroot + '/mod/onlyofficeeditor/dsconfig.php';
            $.getJSON(ajaxUrl, {
                courseid: courseid,
                cmid: cmid
<<<<<<< HEAD
            }).done(function(data) {
                var docEditor = null;
                var config = data.config;
                var canAddInstance = data.addinstance;

                const innerAlert = (message, inEditor) => {
                    // eslint-disable-next-line no-console
                    if (console && console.log) {
                        // eslint-disable-next-line no-console
                        console.log(message);
                    }
                    if (inEditor && docEditor) {
                        docEditor.showMessage(message);
                    }
                };
                const onAppReady = () => {
                    innerAlert("Document editor ready");
                };

                const onError = (event) => {
                    if (event) {
                        innerAlert(event.data);
                    }
                };
                config.events = {
                    'onAppReady': onAppReady,
                    'onError': onError
                };

                var onRequestSaveAs = function(event) {
                    var saveAsData = {
                        title: event.data.title,
                        url: event.data.url,
                        courseid: courseid,
                        section: null
                    };
                    displaySaveAsModal(saveAsData, cmid, courseid);
                };

                if (canAddInstance) {
                    config.events.onRequestSaveAs = onRequestSaveAs;
                }

                if ((config.document.fileType === "docxf" || config.document.fileType === "oform")
                    // eslint-disable-next-line no-undef
                    && DocsAPI.DocEditor.version().split(".")[0] < 7) {
                    displayNotification('oldversion', 'error');
                } else {
                    // eslint-disable-next-line no-undef
                    docEditor = new DocsAPI.DocEditor("onlyofficeeditor-editor", config);
                }
=======
            }).done(function(config) {
                var favicon = config.documentType;
                if (config.fileType === 'docxf' || config.fileType === 'oform') {
                    favicon = config.fileType;
                }
                document.head.innerHTML += '<link type="image/x-icon" rel="icon" href="/mod/onlyofficeeditor/pix/'
                    + favicon + '.ico" />';
                // eslint-disable-next-line no-undef
                new DocsAPI.DocEditor("onlyofficeeditor-editor", config);
>>>>>>> 8cb22bc9
            });
        }
    };
});<|MERGE_RESOLUTION|>--- conflicted
+++ resolved
@@ -65,10 +65,17 @@
             $.getJSON(ajaxUrl, {
                 courseid: courseid,
                 cmid: cmid
-<<<<<<< HEAD
             }).done(function(data) {
                 var docEditor = null;
                 var config = data.config;
+
+                var favicon = config.documentType;
+                if (config.fileType === 'docxf' || config.fileType === 'oform') {
+                    favicon = config.fileType;
+                }
+                document.head.innerHTML += '<link type="image/x-icon" rel="icon" href="/mod/onlyofficeeditor/pix/'
+                    + favicon + '.ico" />';
+
                 var canAddInstance = data.addinstance;
 
                 const innerAlert = (message, inEditor) => {
@@ -117,17 +124,6 @@
                     // eslint-disable-next-line no-undef
                     docEditor = new DocsAPI.DocEditor("onlyofficeeditor-editor", config);
                 }
-=======
-            }).done(function(config) {
-                var favicon = config.documentType;
-                if (config.fileType === 'docxf' || config.fileType === 'oform') {
-                    favicon = config.fileType;
-                }
-                document.head.innerHTML += '<link type="image/x-icon" rel="icon" href="/mod/onlyofficeeditor/pix/'
-                    + favicon + '.ico" />';
-                // eslint-disable-next-line no-undef
-                new DocsAPI.DocEditor("onlyofficeeditor-editor", config);
->>>>>>> 8cb22bc9
             });
         }
     };
