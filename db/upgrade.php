--- conflicted
+++ resolved
@@ -30,21 +30,5 @@
  * @return bool
  */
 function xmldb_onlyofficeeditor_upgrade($oldversion) {
-<<<<<<< HEAD
-    global $DB;
-    $dbman = $DB->get_manager(); // Loads ddl manager and xmldb classes.
-    $coretypes = core_filetypes::get_types();
-
-    if (!array_key_exists("docxf", $coretypes)) {
-        core_filetypes::add_type("docxf", "application/vnd.openxmlformats-officedocument.wordprocessingml.document.docxf",
-            "document", [], '', 'ONLYOFFICE docxf');
-    }
-    if (!array_key_exists("oform", $coretypes)) {
-        core_filetypes::add_type("oform", "application/vnd.openxmlformats-officedocument.wordprocessingml.document.oform",
-            "document", [], '', 'ONLYOFFICE oform');
-    }
-
-=======
->>>>>>> da232519
     return true;
 }