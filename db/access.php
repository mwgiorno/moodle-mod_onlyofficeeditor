<?php
// This file is part of Moodle - http://moodle.org/
//
// Moodle is free software: you can redistribute it and/or modify
// it under the terms of the GNU General Public License as published by
// the Free Software Foundation, either version 3 of the License, or
// (at your option) any later version.
//
// Moodle is distributed in the hope that it will be useful,
// but WITHOUT ANY WARRANTY; without even the implied warranty of
// MERCHANTABILITY or FITNESS FOR A PARTICULAR PURPOSE.  See the
// GNU General Public License for more details.
//
// You should have received a copy of the GNU General Public License
// along with Moodle.  If not, see <http://www.gnu.org/licenses/>.

/**
 * Capability definitions for the onlyoffice module.
 *
 * @package    mod_onlyofficeeditor
 * @copyright  2024 Ascensio System SIA <integration@onlyoffice.com>
 * @copyright  based on work by 2018 Olumuyiwa Taiwo <muyi.taiwo@logicexpertise.com>
 * @license    http://www.gnu.org/copyleft/gpl.html GNU GPL v3 or later
 */
defined('MOODLE_INTERNAL') || die();

$capabilities = [
    'mod/onlyofficeeditor:addinstance' => [
        'riskbitmask' => RISK_XSS,
        'captype' => 'write',
        'contextlevel' => CONTEXT_COURSE,
        'archetypes' => [
            'editingteacher' => CAP_ALLOW,
            'manager' => CAP_ALLOW,
        ],
        'clonepermissionsfrom' => 'moodle/course:manageactivities',
    ],
    'mod/onlyofficeeditor:view' => [
        'captype' => 'read',
        'contextlevel' => CONTEXT_MODULE,
        'archetypes' => [
            'student' => CAP_ALLOW,
            'teacher' => CAP_ALLOW,
            'editingteacher' => CAP_ALLOW,
            'manager' => CAP_ALLOW,
<<<<<<< HEAD
            'guest' => CAP_ALLOW,
        ],
    ],
    'mod/onlyofficeeditor:editdocument' => [
=======
        )
    ),
    'mod/onlyofficeeditor:editdocument' => array(
>>>>>>> e563192b
        'captype' => 'write',
        'contextlevel' => CONTEXT_MODULE,
        'archetypes' => [
            'student' => CAP_ALLOW,
            'teacher' => CAP_ALLOW,
            'editingteacher' => CAP_ALLOW,
            'manager' => CAP_ALLOW,
<<<<<<< HEAD
        ],
    ],
];
=======
            'guest' => CAP_PROHIBIT,
        )
    ),
);
>>>>>>> e563192b
<|MERGE_RESOLUTION|>--- conflicted
+++ resolved
@@ -43,16 +43,9 @@
             'teacher' => CAP_ALLOW,
             'editingteacher' => CAP_ALLOW,
             'manager' => CAP_ALLOW,
-<<<<<<< HEAD
-            'guest' => CAP_ALLOW,
         ],
     ],
     'mod/onlyofficeeditor:editdocument' => [
-=======
-        )
-    ),
-    'mod/onlyofficeeditor:editdocument' => array(
->>>>>>> e563192b
         'captype' => 'write',
         'contextlevel' => CONTEXT_MODULE,
         'archetypes' => [
@@ -60,13 +53,7 @@
             'teacher' => CAP_ALLOW,
             'editingteacher' => CAP_ALLOW,
             'manager' => CAP_ALLOW,
-<<<<<<< HEAD
+            'guest' => CAP_PROHIBIT,
         ],
     ],
-];
-=======
-            'guest' => CAP_PROHIBIT,
-        )
-    ),
-);
->>>>>>> e563192b
+];