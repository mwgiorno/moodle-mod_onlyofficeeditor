<?php
// This file is part of Moodle - http://moodle.org/
//
// Moodle is free software: you can redistribute it and/or modify
// it under the terms of the GNU General Public License as published by
// the Free Software Foundation, either version 3 of the License, or
// (at your option) any later version.
//
// Moodle is distributed in the hope that it will be useful,
// but WITHOUT ANY WARRANTY; without even the implied warranty of
// MERCHANTABILITY or FITNESS FOR A PARTICULAR PURPOSE.  See the
// GNU General Public License for more details.
//
// You should have received a copy of the GNU General Public License
// along with Moodle.  If not, see <http://www.gnu.org/licenses/>.

/**
 * Install onlyoffice xmldb.
 *
 * @package    mod_onlyofficeeditor
 * @copyright  2024 Ascensio System SIA <integration@onlyoffice.com>
 * @copyright  based on work by 2018 Olumuyiwa Taiwo <muyi.taiwo@logicexpertise.com>
 * @license    http://www.gnu.org/copyleft/gpl.html GNU GPL v3 or later
 */

/**
 * Post installation procedure
 *
 * @see upgrade_plugins_modules()
 */
function xmldb_onlyofficeeditor_install() {
<<<<<<< HEAD
    $coretypes = core_filetypes::get_types();

    if (!array_key_exists("docxf", $coretypes)) {
        core_filetypes::add_type("docxf", "application/vnd.openxmlformats-officedocument.wordprocessingml.document.docxf",
            "document", [], '', 'ONLYOFFICE docxf');
    }
    if (!array_key_exists("oform", $coretypes)) {
        core_filetypes::add_type("oform", "application/vnd.openxmlformats-officedocument.wordprocessingml.document.oform",
            "document", [], '', 'ONLYOFFICE oform');
    }

=======
>>>>>>> da232519
    return true;
}

/**
 * Post installation recovery procedure
 *
 * @see upgrade_plugins_modules()
 */
function xmldb_onlyofficeeditor_install_recovery() {
    return true;
}<|MERGE_RESOLUTION|>--- conflicted
+++ resolved
@@ -29,20 +29,6 @@
  * @see upgrade_plugins_modules()
  */
 function xmldb_onlyofficeeditor_install() {
-<<<<<<< HEAD
-    $coretypes = core_filetypes::get_types();
-
-    if (!array_key_exists("docxf", $coretypes)) {
-        core_filetypes::add_type("docxf", "application/vnd.openxmlformats-officedocument.wordprocessingml.document.docxf",
-            "document", [], '', 'ONLYOFFICE docxf');
-    }
-    if (!array_key_exists("oform", $coretypes)) {
-        core_filetypes::add_type("oform", "application/vnd.openxmlformats-officedocument.wordprocessingml.document.oform",
-            "document", [], '', 'ONLYOFFICE oform');
-    }
-
-=======
->>>>>>> da232519
     return true;
 }
 
