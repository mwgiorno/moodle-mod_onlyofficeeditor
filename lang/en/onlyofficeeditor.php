<?php
// This file is part of Moodle - http://moodle.org/
//
// Moodle is free software: you can redistribute it and/or modify
// it under the terms of the GNU General Public License as published by
// the Free Software Foundation, either version 3 of the License, or
// (at your option) any later version.
//
// Moodle is distributed in the hope that it will be useful,
// but WITHOUT ANY WARRANTY; without even the implied warranty of
// MERCHANTABILITY or FITNESS FOR A PARTICULAR PURPOSE.  See the
// GNU General Public License for more details.
//
// You should have received a copy of the GNU General Public License
// along with Moodle.  If not, see <http://www.gnu.org/licenses/>.

/**
 * Strings for component 'onlyofficeeditor', language 'en'.
 *
 * @package     mod_onlyofficeeditor
 * @subpackage
 * @copyright   2024 Ascensio System SIA <integration@onlyoffice.com>
 * @copyright   based on work by 2018 Olumuyiwa <muyi.taiwo@logicexpertise.com>
 * @license     http://www.gnu.org/copyleft/gpl.html GNU GPL v3 or later
 */
$string['editorenterfullscreen'] = 'Open full screen';
$string['editorexitfullscreen'] = 'Exit full screen';
$string['onmentionerror'] = 'Error on mentioning.';
$string['mentioncontexturlname'] = 'Link to the comment.';
$string['messageprovider:mentionnotifier'] = 'ONLYOFFICE mentioning notification in module document.';
$string['mentionnotifier:notification'] = '{$a->notifier} mentioned in the {$a->course}';
$string['docxformname'] = 'Document';
$string['pptxformname'] = 'Presentation';
$string['xlsxformname'] = 'Spreadsheet';
$string['docxfformname'] = 'PDF form';
$string['uploadformname'] = 'Upload file';
$string['modulename'] = 'ONLYOFFICE document';
$string['modulenameplural'] = 'ONLYOFFICE documents';
$string['modulename_help'] = 'The ONLYOFFICE module enables the users to create and edit office documents stored locally in Moodle using ONLYOFFICE Document Server, allows multiple users to collaborate in real time and to save back those changes to Moodle';
$string['pluginname'] = 'ONLYOFFICE document';
$string['pluginadministration'] = 'ONLYOFFICE document activity administration';
$string['onlyofficename'] = 'Activity Name';

$string['onlyofficeactivityicon'] = 'Open in ONLYOFFICE';
$string['onlyofficeeditor:addinstance'] = 'Add a new ONLYOFFICE document activity';
$string['onlyofficeeditor:view'] = 'View ONLYOFFICE document activity';
$string['onlyofficeeditor:editdocument'] = 'Edit ONLYOFFICE document activity';

$string['documentserverurl'] = 'Document Editing Service Address';
$string['documentserverurl_desc'] = 'The Document Editing Service Address specifies the address of the server with the document services installed. Please replace \'https://documentserver.url\' above with the correct server address';
$string['documentserversecret'] = 'Document Server Secret';
$string['documentserversecret_desc'] = 'The secret is used to generate the token (an encrypted signature) in the browser for the document editor opening and calling the methods and the requests to the document command service and document conversion service. The token prevents the substitution of important parameters in ONLYOFFICE Document Server requests.';
$string['jwtheader'] = 'Authorization header';
<<<<<<< HEAD
$string['documentserverinternal'] = 'ONLYOFFICE Docs address for internal requests from the server';
$string['storageurl'] = 'Server address for internal requests from ONLYOFFICE Docs';
=======
$string['disable_verify_ssl'] = 'Disable certificate verification (insecure)';
>>>>>>> fc9c03d1

$string['selectfile'] = 'Select existing file or create new by clicking one of the icons';
$string['documentpermissions'] = 'Document permissions';
$string['download'] = 'Document can be downloaded';
$string['download_help'] = 'If this is off, documents will not be downloadable in the ONLYOFFICE editor app. Note, users with <strong>course:manageactivities</strong> capability are always able to download documents via the app';
$string['print'] = 'Document can be printed';
$string['print_help'] = 'If this is off, documents will not be printable via the ONLYOFFICE editor app. Note, users with <strong>course:manageactivities</strong> capability are always able to print documents via the app';
$string['protect'] = 'Hide Protection tab';
$string['protect_help'] = 'If this off, users have access to protection settings in the ONLYOFFICE editor. Note, users with <strong>course:manageactivities</strong> capability always have access to protection settings.';

$string['returntodocument'] = 'Return to course page';
$string['docserverunreachable'] = 'ONLYOFFICE Document Server cannot be reached. Please contact admin';
$string['privacy:metadata'] = 'No information is stored about user personal data.';
$string['privacy:metadata:onlyofficeeditor:userid'] = 'Actual user ID is not sent to the ONLYOFFICE editor.';
$string['privacy:metadata:onlyofficeeditor:intro'] = 'General introduction of the ONLYOFFICE activity';
$string['privacy:metadata:onlyofficeeditor:introformat'] = 'Format of the intro field (MOODLE, HTML, MARKDOWN...).';
$string['privacy:metadata:onlyofficeeditor:permissions'] = 'Document permissions.';
$string['privacy:metadata:onlyofficeeditor:name'] = 'Name of the ONLYOFFICE activity.';
$string['privacy:metadata:onlyofficeeditor:course'] = 'Course ONLYOFFICE activity belongs to.';
$string['privacy:metadata:onlyofficeeditor'] = 'Information about documents edited with ONLYOFFICE.';
$string['privacy:metadata:onlyofficeeditor:core_files'] = 'ONLYOFFICE document activity stores documents which have been edited.';
$string['forcesave'] = 'Enable Force Save';
$string['editor_view'] = 'Editor customization settings';
$string['editor_view_chat'] = 'Display Chat menu button';
$string['editor_view_help'] = 'Display Help menu button';
$string['editor_view_header'] = 'Display the header more compact';
$string['editor_view_feedback'] = 'Display Feedback & Support menu button';
$string['editor_view_toolbar'] = 'Display monochrome toolbar header';
$string['editor_security'] = 'Security';
$string['editor_security_plugin'] = 'Enable plugins';
$string['editor_security_macros'] = 'Run document macros';
$string['banner_title'] = 'ONLYOFFICE Docs Cloud';
$string['banner_description'] = 'Easily launch the editors in the cloud without downloading and installation';
$string['banner_link_title'] = 'Get Now';

$string['oldversion'] = 'Please update ONLYOFFICE Docs to version 7.0 to work on fillable forms online.';
$string['saveaserror'] = 'Something went wrong.';
$string['saveassuccess'] = 'Document was successfully saved.';
$string['saveastitle'] = 'Choose Course Section to Save the document';
$string['saveasbutton'] = 'Choose';<|MERGE_RESOLUTION|>--- conflicted
+++ resolved
@@ -51,12 +51,9 @@
 $string['documentserversecret'] = 'Document Server Secret';
 $string['documentserversecret_desc'] = 'The secret is used to generate the token (an encrypted signature) in the browser for the document editor opening and calling the methods and the requests to the document command service and document conversion service. The token prevents the substitution of important parameters in ONLYOFFICE Document Server requests.';
 $string['jwtheader'] = 'Authorization header';
-<<<<<<< HEAD
+$string['disable_verify_ssl'] = 'Disable certificate verification (insecure)';
 $string['documentserverinternal'] = 'ONLYOFFICE Docs address for internal requests from the server';
 $string['storageurl'] = 'Server address for internal requests from ONLYOFFICE Docs';
-=======
-$string['disable_verify_ssl'] = 'Disable certificate verification (insecure)';
->>>>>>> fc9c03d1
 
 $string['selectfile'] = 'Select existing file or create new by clicking one of the icons';
 $string['documentpermissions'] = 'Document permissions';
