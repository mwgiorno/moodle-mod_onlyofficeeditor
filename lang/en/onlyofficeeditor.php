<?php
// This file is part of Moodle - http://moodle.org/
//
// Moodle is free software: you can redistribute it and/or modify
// it under the terms of the GNU General Public License as published by
// the Free Software Foundation, either version 3 of the License, or
// (at your option) any later version.
//
// Moodle is distributed in the hope that it will be useful,
// but WITHOUT ANY WARRANTY; without even the implied warranty of
// MERCHANTABILITY or FITNESS FOR A PARTICULAR PURPOSE.  See the
// GNU General Public License for more details.
//
// You should have received a copy of the GNU General Public License
// along with Moodle.  If not, see <http://www.gnu.org/licenses/>.

/**
 * Strings for component 'onlyofficeeditor', language 'en'.
 *
 * @package     mod_onlyofficeeditor
 * @subpackage
 * @copyright   2022 Ascensio System SIA <integration@onlyoffice.com>
 * @copyright   based on work by 2018 Olumuyiwa <muyi.taiwo@logicexpertise.com>
 * @license     http://www.gnu.org/copyleft/gpl.html GNU GPL v3 or later
 */
<<<<<<< HEAD
$string['onmentionerror'] = 'Error on mentioning.';
$string['mentioncontexturlname'] = 'Link to the comment.';
$string['messageprovider:mentionnotifier'] = 'ONLYOFFICE mentioning notification in module document.';
$string['mentionnotifier:notification'] = 'mentioned you in document comment in module ';
=======
$string['editorenterfullscreen'] = 'Open full screen';
$string['editorexitfullscreen'] = 'Exit full screen';
>>>>>>> f9ecea45
$string['docxformname'] = 'Document';
$string['pptxformname'] = 'Presentation';
$string['xlsxformname'] = 'Spreadsheet';
$string['docxfformname'] = 'Form template';
$string['uploadformname'] = 'Upload file';
$string['modulename'] = 'ONLYOFFICE document';
$string['modulenameplural'] = 'ONLYOFFICE documents';
$string['modulename_help'] = 'The ONLYOFFICE module enables the users to create and edit office documents stored locally in Moodle using ONLYOFFICE Document Server, allows multiple users to collaborate in real time and to save back those changes to Moodle';
$string['pluginname'] = 'ONLYOFFICE document';
$string['pluginadministration'] = 'ONLYOFFICE document activity administration';
$string['onlyofficename'] = 'Activity Name';

$string['onlyofficeactivityicon'] = 'Open in ONLYOFFICE';
$string['onlyofficeeditor:addinstance'] = 'Add a new ONLYOFFICE document activity';
$string['onlyofficeeditor:view'] = 'View ONLYOFFICE document activity';

$string['documentserverurl'] = 'Document Editing Service Address';
$string['documentserverurl_desc'] = 'The Document Editing Service Address specifies the address of the server with the document services installed. Please replace \'https://documentserver.url\' above with the correct server address';
$string['documentserversecret'] = 'Document Server Secret';
$string['documentserversecret_desc'] = 'The secret is used to generate the token (an encrypted signature) in the browser for the document editor opening and calling the methods and the requests to the document command service and document conversion service. The token prevents the substitution of important parameters in ONLYOFFICE Document Server requests.';
$string['allowedformats'] = 'Allowed formats';
$string['allowedformats_desc'] = '';

$string['selectfile'] = 'Select existing file or create new by clicking one of the icons';
$string['printintro'] = 'Print intro text';
$string['printintroexplain'] = '';
$string['documentpermissions'] = 'Document permissions';
$string['download'] = 'Document can be downloaded';
$string['download_help'] = 'If this is off, documents will not be downloadable in the ONLYOFFICE editor app. Note, users with <strong>course:manageactivities</strong> capability are always able to download documents via the app';
$string['download_desc'] = 'Allow documents to be downloaded via the ONLYOFFICE editor app';
$string['print'] = 'Document can be printed';
$string['print_help'] = 'If this is off, documents will not be printable via the ONLYOFFICE editor app. Note, users with <strong>course:manageactivities</strong> capability are always able to print documents via the app';
$string['print_desc'] = 'Allow documents to be printed via the ONLYOFFICE editor app';

$string['returntodocument'] = 'Return to course page';
$string['docserverunreachable'] = 'ONLYOFFICE Document Server cannot be reached. Please contact admin';
$string['privacy:metadata'] = 'No information is stored about user personal data.';
$string['privacy:metadata:onlyofficeeditor:userid'] = 'Actual user ID is not sent to the ONLYOFFICE editor.';
$string['privacy:metadata:onlyofficeeditor:intro'] = 'General introduction of the ONLYOFFICE activity';
$string['privacy:metadata:onlyofficeeditor:introformat'] = 'Format of the intro field (MOODLE, HTML, MARKDOWN...).';
$string['privacy:metadata:onlyofficeeditor:permissions'] = 'Document permissions.';
$string['privacy:metadata:onlyofficeeditor:name'] = 'Name of the ONLYOFFICE activity.';
$string['privacy:metadata:onlyofficeeditor:course'] = 'Course ONLYOFFICE activity belongs to.';
$string['privacy:metadata:onlyofficeeditor'] = 'Information about documents edited with ONLYOFFICE.';
$string['privacy:metadata:onlyofficeeditor:core_files'] = 'ONLYOFFICE document activity stores documents which have been edited.';
$string['forcesave'] = 'Enable Force Save';
$string['editor_view'] = 'Editor customization settings';
$string['editor_view_chat'] = 'Display Chat menu button';
$string['editor_view_help'] = 'Display Help menu button';
$string['editor_view_header'] = 'Display the header more compact';
$string['editor_view_feedback'] = 'Display Feedback & Support menu button';
$string['editor_view_toolbar'] = 'Display monochrome toolbar header';

$string['oldversion'] = 'Please update ONLYOFFICE Docs to version 7.0 to work on fillable forms online.';
$string['saveaserror'] = 'Something went wrong.';
$string['saveassuccess'] = 'Document was successfully saved.';
$string['saveastitle'] = 'Choose Course Section to Save the document';
$string['saveasbutton'] = 'Choose';<|MERGE_RESOLUTION|>--- conflicted
+++ resolved
@@ -23,15 +23,12 @@
  * @copyright   based on work by 2018 Olumuyiwa <muyi.taiwo@logicexpertise.com>
  * @license     http://www.gnu.org/copyleft/gpl.html GNU GPL v3 or later
  */
-<<<<<<< HEAD
+$string['editorenterfullscreen'] = 'Open full screen';
+$string['editorexitfullscreen'] = 'Exit full screen';
 $string['onmentionerror'] = 'Error on mentioning.';
 $string['mentioncontexturlname'] = 'Link to the comment.';
 $string['messageprovider:mentionnotifier'] = 'ONLYOFFICE mentioning notification in module document.';
 $string['mentionnotifier:notification'] = 'mentioned you in document comment in module ';
-=======
-$string['editorenterfullscreen'] = 'Open full screen';
-$string['editorexitfullscreen'] = 'Exit full screen';
->>>>>>> f9ecea45
 $string['docxformname'] = 'Document';
 $string['pptxformname'] = 'Presentation';
 $string['xlsxformname'] = 'Spreadsheet';
