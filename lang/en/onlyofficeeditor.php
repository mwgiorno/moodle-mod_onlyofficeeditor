--- conflicted
+++ resolved
@@ -34,7 +34,6 @@
 $string['documentserversecret_desc'] = 'The secret is used to generate the token (an encrypted signature) in the browser for the document editor opening and calling the methods and the requests to the document command service and document conversion service. The token prevents the substitution of important parameters in ONLYOFFICE Document Server requests.';
 $string['documentserverurl'] = 'Document Editing Service Address';
 $string['documentserverurl_desc'] = 'The Document Editing Service Address specifies the address of the server with the document services installed. Please replace \'https://documentserver.url\' above with the correct server address';
-$string['docxfformname'] = 'PDF form';
 $string['docxformname'] = 'Document';
 $string['download'] = 'Document can be downloaded';
 $string['download_help'] = 'If this is off, documents will not be downloadable in the ONLYOFFICE editor app. Note, users with <strong>course:manageactivities</strong> capability are always able to download documents via the app';
@@ -53,15 +52,7 @@
 $string['jwtheader'] = 'Authorization header';
 $string['mentioncontexturlname'] = 'Link to the comment.';
 $string['mentionnotifier:notification'] = '{$a->notifier} mentioned in the {$a->course}';
-<<<<<<< HEAD
 $string['messageprovider:mentionnotifier'] = 'ONLYOFFICE mentioning notification in module document.';
-=======
-$string['docxformname'] = 'Document';
-$string['pptxformname'] = 'Presentation';
-$string['xlsxformname'] = 'Spreadsheet';
-$string['pdfformname'] = 'PDF form';
-$string['uploadformname'] = 'Upload file';
->>>>>>> da232519
 $string['modulename'] = 'ONLYOFFICE document';
 $string['modulename_help'] = 'The ONLYOFFICE module enables the users to create and edit office documents stored locally in Moodle using ONLYOFFICE Document Server, allows multiple users to collaborate in real time and to save back those changes to Moodle';
 $string['modulenameplural'] = 'ONLYOFFICE documents';
@@ -72,6 +63,7 @@
 $string['onlyofficeeditor:view'] = 'View ONLYOFFICE document activity';
 $string['onlyofficename'] = 'Activity Name';
 $string['onmentionerror'] = 'Error on mentioning.';
+$string['pdfformname'] = 'PDF form';
 $string['pluginadministration'] = 'ONLYOFFICE document activity administration';
 $string['pluginname'] = 'ONLYOFFICE document';
 $string['pptxformname'] = 'Presentation';
