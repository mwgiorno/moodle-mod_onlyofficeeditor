<?php
// This file is part of Moodle - http://moodle.org/
//
// Moodle is free software: you can redistribute it and/or modify
// it under the terms of the GNU General Public License as published by
// the Free Software Foundation, either version 3 of the License, or
// (at your option) any later version.
//
// Moodle is distributed in the hope that it will be useful,
// but WITHOUT ANY WARRANTY; without even the implied warranty of
// MERCHANTABILITY or FITNESS FOR A PARTICULAR PURPOSE.  See the
// GNU General Public License for more details.
//
// You should have received a copy of the GNU General Public License
// along with Moodle.  If not, see <http://www.gnu.org/licenses/>.

/**
 * Strings for component 'onlyofficeeditor', language 'es'.
 *
 * @package     mod_onlyofficeeditor
 * @subpackage
 * @copyright   2024 Ascensio System SIA <integration@onlyoffice.com>
 * @license     http://www.gnu.org/copyleft/gpl.html GNU GPL v3 or later
 */
$string['editorenterfullscreen'] = 'Abrir pantalla completa';
$string['editorexitfullscreen'] = 'Salir de pantalla completa';
$string['onmentionerror'] = 'Error al mencionar.';
$string['mentioncontexturlname'] = 'Enlace al comentario.';
$string['messageprovider:mentionnotifier'] = 'Notificación de menciones de ONLYOFFICE en el documento del módulo.';
$string['mentionnotifier:notification'] = '{$a->notifier} mencionó en {$a->course}';
$string['docxformname'] = 'Documento';
$string['pptxformname'] = 'Presentación';
$string['xlsxformname'] = 'Libro de Excel';
$string['docxfformname'] = '';
$string['uploadformname'] = 'Subir archivo';
$string['modulename'] = 'Documento de ONLYOFFICE';
$string['modulenameplural'] = 'Documentos de ONLYOFFICE';
$string['modulename_help'] = 'El módulo ONLYOFFICE permite a los usuarios crear y editar documentos de oficina almacenados localmente en Moodle utilizando el Servidor de Documentos de ONLYOFFICE, haciendo posible que varios usuarios colaboren en tiempo real y guarden los cambios en Moodle.';
$string['pluginname'] = 'Documento de ONLYOFFICE';
$string['pluginadministration'] = 'Administración de la actividad documental de ONLYOFFICE';
$string['onlyofficename'] = 'Nombre de la actividad';

$string['onlyofficeactivityicon'] = 'Abrir en ONLYOFFICE';
$string['onlyofficeeditor:addinstance'] = 'Añadir una nueva actividad documental de ONLYOFFICE';
$string['onlyofficeeditor:view'] = 'Ver la actividad documental de ONLYOFFICE';
$string['onlyofficeeditor:editdocument'] = 'Editar la actividad documental de ONLYOFFICE';

$string['documentserverurl'] = 'Dirección del Servicio de Edición de Documentos';
$string['documentserverurl_desc'] = 'La Dirección del Servicio de Edición de Documentos especifica la dirección del servidor con los servicios de documentos instalados. Por favor, reemplace \'https://documentserver.url\' arriba con la dirección correcta del servidor';
$string['documentserversecret'] = 'Secreto del Servidor de Documentos';
$string['documentserversecret_desc'] = 'El secreto se utiliza para generar el token (una firma cifrada) en el navegador para que el editor de documentos abra y llame a los métodos y las solicitudes al servicio de comando de documentos y al servicio de conversión de documentos. El token bloquea la sustitución de parámetros importantes en las solicitudes del Servidor de Documentos de ONLYOFFICE.';
$string['jwtheader'] = 'Encabezado de autenticación';
<<<<<<< HEAD
$string['documentserverinternal'] = 'Dirección de ONLYOFFICE Docs para solicitudes internas del servidor';
$string['storageurl'] = 'Dirección de servidor para solicitudes internas del ONLYOFFICE Docs';
=======
$string['disable_verify_ssl'] = 'Desactivar la verificación de certificados (inseguro)';
>>>>>>> fc9c03d1

$string['selectfile'] = 'Seleccione un archivo existente o cree uno nuevo haciendo clic en uno de los iconos';
$string['documentpermissions'] = 'Permisos para los documentos';
$string['download'] = 'Documento puede descargarse';
$string['download_help'] = 'Si está desactivado, los documentos no se podrán descargar en la aplicación del editor ONLYOFFICE. Tenga en cuenta que los usuarios con capacidad para <strong>course:manageactivities</strong> siempre pueden descargar documentos a través de la aplicación.';
$string['print'] = 'Documento puede imprimirse';
$string['print_help'] = 'Si está desactivado, los documentos no se podrán imprimir en la aplicación del editor ONLYOFFICE. Tenga en cuenta que los usuarios con capacidad para <strong>course:manageactivities</strong> siempre pueden imprimir documentos a través de la aplicación.';
$string['protect'] = 'Ocultar la pestaña Protección';
$string['protect_help'] = 'Si está desactivado, los usuarios tienen acceso a la configuración de protección en el editor ONLYOFFICE. Tenga en cuenta que los usuarios con capacidad para <strong>course:manageactivities</strong> siempre tienen acceso a la configuración de protección.';

$string['returntodocument'] = 'Volver a la página del curso';
$string['docserverunreachable'] = 'No se puede acceder al Servidor de Documentos de ONLYOFFICE. Por favor, póngase en contacto con el administrador';
$string['privacy:metadata'] = 'No se almacena ninguna información sobre los datos personales de los usuarios.';
$string['privacy:metadata:onlyofficeeditor:userid'] = 'El ID de usuario actual no se envía al editor ONLYOFFICE.';
$string['privacy:metadata:onlyofficeeditor:intro'] = 'Introducción general de la actividad de ONLYOFFICE';
$string['privacy:metadata:onlyofficeeditor:introformat'] = 'Formato del campo de introducción (MOODLE, HTML, MARKDOWN...).';
$string['privacy:metadata:onlyofficeeditor:permissions'] = 'Permisos para los documentos.';
$string['privacy:metadata:onlyofficeeditor:name'] = 'Nombre de la actividad de ONLYOFFICE.';
$string['privacy:metadata:onlyofficeeditor:course'] = 'Curso al que pertenece la actividad de ONLYOFFICE';
$string['privacy:metadata:onlyofficeeditor'] = 'Información sobre los documentos editados con ONLYOFFICE.';
$string['privacy:metadata:onlyofficeeditor:core_files'] = 'La actividad documental de ONLYOFFICE almacena los documentos que se editaron.';
$string['forcesave'] = 'Habilitar Forzar guardar';
$string['editor_view'] = 'Ajustes del editor';
$string['editor_view_chat'] = 'Mostrar el botón de Chat';
$string['editor_view_help'] = 'Mostrar el botón de Ayuda';
$string['editor_view_header'] = 'Mostrar el encabezado más compacto';
$string['editor_view_feedback'] = 'Mostrar el botón de Feedback y Soporte';
$string['editor_view_toolbar'] = 'Mostrar el encabezado monocromático de la barra de herramientas';
$string['editor_security'] = 'Seguridad';
$string['editor_security_plugin'] = 'Habilitar plugins';
$string['editor_security_macros'] = 'Ejecutar macros de documentos';
$string['banner_title'] = 'ONLYOFFICE Docs Cloud';
$string['banner_description'] = 'Inicie fácilmente los editores en la nube sin tener que descargarlos ni instalarlos';
$string['banner_link_title'] = 'Obtener ahora';

$string['oldversion'] = 'Por favor, actualice ONLYOFFICE Docs a la versión 7.0 para poder trabajar con formularios rellenables en línea';
$string['saveaserror'] = 'Se ha producido un error.';
$string['saveassuccess'] = 'El documento se ha guardado correctamente.';
$string['saveastitle'] = 'Elija la sección del curso para guardar el documento';
$string['saveasbutton'] = 'Seleccionar';<|MERGE_RESOLUTION|>--- conflicted
+++ resolved
@@ -50,12 +50,9 @@
 $string['documentserversecret'] = 'Secreto del Servidor de Documentos';
 $string['documentserversecret_desc'] = 'El secreto se utiliza para generar el token (una firma cifrada) en el navegador para que el editor de documentos abra y llame a los métodos y las solicitudes al servicio de comando de documentos y al servicio de conversión de documentos. El token bloquea la sustitución de parámetros importantes en las solicitudes del Servidor de Documentos de ONLYOFFICE.';
 $string['jwtheader'] = 'Encabezado de autenticación';
-<<<<<<< HEAD
+$string['disable_verify_ssl'] = 'Desactivar la verificación de certificados (inseguro)';
 $string['documentserverinternal'] = 'Dirección de ONLYOFFICE Docs para solicitudes internas del servidor';
 $string['storageurl'] = 'Dirección de servidor para solicitudes internas del ONLYOFFICE Docs';
-=======
-$string['disable_verify_ssl'] = 'Desactivar la verificación de certificados (inseguro)';
->>>>>>> fc9c03d1
 
 $string['selectfile'] = 'Seleccione un archivo existente o cree uno nuevo haciendo clic en uno de los iconos';
 $string['documentpermissions'] = 'Permisos para los documentos';
