<?php
// This file is part of Moodle - http://moodle.org/
//
// Moodle is free software: you can redistribute it and/or modify
// it under the terms of the GNU General Public License as published by
// the Free Software Foundation, either version 3 of the License, or
// (at your option) any later version.
//
// Moodle is distributed in the hope that it will be useful,
// but WITHOUT ANY WARRANTY; without even the implied warranty of
// MERCHANTABILITY or FITNESS FOR A PARTICULAR PURPOSE.  See the
// GNU General Public License for more details.
//
// You should have received a copy of the GNU General Public License
// along with Moodle.  If not, see <http://www.gnu.org/licenses/>.

/**
 * Strings for component 'onlyofficeeditor', language 'es'.
 *
 * @package     mod_onlyofficeeditor
 * @subpackage
 * @copyright   2024 Ascensio System SIA <integration@onlyoffice.com>
 * @license     http://www.gnu.org/copyleft/gpl.html GNU GPL v3 or later
 */
$string['banner_description'] = 'Inicie fácilmente los editores en la nube sin tener que descargarlos ni instalarlos';
$string['banner_link_title'] = 'Obtener ahora';
$string['banner_title'] = 'ONLYOFFICE Docs Cloud';
$string['disable_verify_ssl'] = 'Desactivar la verificación de certificados (inseguro)';
$string['docserverunreachable'] = 'No se puede acceder al Servidor de Documentos de ONLYOFFICE. Por favor, póngase en contacto con el administrador';
$string['documentpermissions'] = 'Permisos para los documentos';
$string['documentserverinternal'] = 'Dirección de ONLYOFFICE Docs para solicitudes internas del servidor';
$string['documentserversecret'] = 'Secreto del Servidor de Documentos';
$string['documentserversecret_desc'] = 'El secreto se utiliza para generar el token (una firma cifrada) en el navegador para que el editor de documentos abra y llame a los métodos y las solicitudes al servicio de comando de documentos y al servicio de conversión de documentos. El token bloquea la sustitución de parámetros importantes en las solicitudes del Servidor de Documentos de ONLYOFFICE.';
$string['documentserverurl'] = 'Dirección del Servicio de Edición de Documentos';
$string['documentserverurl_desc'] = 'La Dirección del Servicio de Edición de Documentos especifica la dirección del servidor con los servicios de documentos instalados. Por favor, reemplace \'https://documentserver.url\' arriba con la dirección correcta del servidor';
$string['docxfformname'] = '';
$string['docxformname'] = 'Documento';
$string['download'] = 'Documento puede descargarse';
$string['download_help'] = 'Si está desactivado, los documentos no se podrán descargar en la aplicación del editor ONLYOFFICE. Tenga en cuenta que los usuarios con capacidad para <strong>course:manageactivities</strong> siempre pueden descargar documentos a través de la aplicación.';
$string['editor_security'] = 'Seguridad';
$string['editor_security_macros'] = 'Ejecutar macros de documentos';
$string['editor_security_plugin'] = 'Habilitar plugins';
$string['editor_view'] = 'Ajustes del editor';
$string['editor_view_chat'] = 'Mostrar el botón de Chat';
$string['editor_view_feedback'] = 'Mostrar el botón de Feedback y Soporte';
$string['editor_view_header'] = 'Mostrar el encabezado más compacto';
$string['editor_view_help'] = 'Mostrar el botón de Ayuda';
$string['editor_view_toolbar'] = 'Mostrar el encabezado monocromático de la barra de herramientas';
$string['editorenterfullscreen'] = 'Abrir pantalla completa';
$string['editorexitfullscreen'] = 'Salir de pantalla completa';
$string['forcesave'] = 'Habilitar Forzar guardar';
$string['jwtheader'] = 'Encabezado de autenticación';
$string['mentioncontexturlname'] = 'Enlace al comentario.';
$string['mentionnotifier:notification'] = '{$a->notifier} mencionó en {$a->course}';
<<<<<<< HEAD
$string['messageprovider:mentionnotifier'] = 'Notificación de menciones de ONLYOFFICE en el documento del módulo.';
=======
$string['docxformname'] = 'Documento';
$string['pptxformname'] = 'Presentación';
$string['xlsxformname'] = 'Libro de Excel';
$string['pdfformname'] = 'Formulario PDF';
$string['uploadformname'] = 'Subir archivo';
>>>>>>> da232519
$string['modulename'] = 'Documento de ONLYOFFICE';
$string['modulename_help'] = 'El módulo ONLYOFFICE permite a los usuarios crear y editar documentos de oficina almacenados localmente en Moodle utilizando el Servidor de Documentos de ONLYOFFICE, haciendo posible que varios usuarios colaboren en tiempo real y guarden los cambios en Moodle.';
$string['modulenameplural'] = 'Documentos de ONLYOFFICE';
$string['oldversion'] = 'Por favor, actualice ONLYOFFICE Docs a la versión 7.0 para poder trabajar con formularios rellenables en línea';
$string['onlyofficeactivityicon'] = 'Abrir en ONLYOFFICE';
$string['onlyofficeeditor:addinstance'] = 'Añadir una nueva actividad documental de ONLYOFFICE';
$string['onlyofficeeditor:editdocument'] = 'Editar la actividad documental de ONLYOFFICE';
$string['onlyofficeeditor:view'] = 'Ver la actividad documental de ONLYOFFICE';
$string['onlyofficename'] = 'Nombre de la actividad';
$string['onmentionerror'] = 'Error al mencionar.';
$string['pluginadministration'] = 'Administración de la actividad documental de ONLYOFFICE';
$string['pluginname'] = 'Documento de ONLYOFFICE';
$string['pptxformname'] = 'Presentación';
$string['print'] = 'Documento puede imprimirse';
$string['print_help'] = 'Si está desactivado, los documentos no se podrán imprimir en la aplicación del editor ONLYOFFICE. Tenga en cuenta que los usuarios con capacidad para <strong>course:manageactivities</strong> siempre pueden imprimir documentos a través de la aplicación.';
$string['privacy:metadata'] = 'No se almacena ninguna información sobre los datos personales de los usuarios.';
$string['privacy:metadata:onlyofficeeditor'] = 'Información sobre los documentos editados con ONLYOFFICE.';
$string['privacy:metadata:onlyofficeeditor:core_files'] = 'La actividad documental de ONLYOFFICE almacena los documentos que se editaron.';
$string['privacy:metadata:onlyofficeeditor:course'] = 'Curso al que pertenece la actividad de ONLYOFFICE';
$string['privacy:metadata:onlyofficeeditor:intro'] = 'Introducción general de la actividad de ONLYOFFICE';
$string['privacy:metadata:onlyofficeeditor:introformat'] = 'Formato del campo de introducción (MOODLE, HTML, MARKDOWN...).';
$string['privacy:metadata:onlyofficeeditor:name'] = 'Nombre de la actividad de ONLYOFFICE.';
$string['privacy:metadata:onlyofficeeditor:permissions'] = 'Permisos para los documentos.';
$string['privacy:metadata:onlyofficeeditor:userid'] = 'El ID de usuario actual no se envía al editor ONLYOFFICE.';
$string['protect'] = 'Ocultar la pestaña Protección';
$string['protect_help'] = 'Si está desactivado, los usuarios tienen acceso a la configuración de protección en el editor ONLYOFFICE. Tenga en cuenta que los usuarios con capacidad para <strong>course:manageactivities</strong> siempre tienen acceso a la configuración de protección.';
$string['returntodocument'] = 'Volver a la página del curso';
$string['saveasbutton'] = 'Seleccionar';
$string['saveaserror'] = 'Se ha producido un error.';
$string['saveassuccess'] = 'El documento se ha guardado correctamente.';
$string['saveastitle'] = 'Elija la sección del curso para guardar el documento';
$string['selectfile'] = 'Seleccione un archivo existente o cree uno nuevo haciendo clic en uno de los iconos';
$string['storageurl'] = 'Dirección de servidor para solicitudes internas del ONLYOFFICE Docs';
$string['uploadformname'] = 'Subir archivo';
$string['xlsxformname'] = 'Libro de Excel';<|MERGE_RESOLUTION|>--- conflicted
+++ resolved
@@ -52,15 +52,7 @@
 $string['jwtheader'] = 'Encabezado de autenticación';
 $string['mentioncontexturlname'] = 'Enlace al comentario.';
 $string['mentionnotifier:notification'] = '{$a->notifier} mencionó en {$a->course}';
-<<<<<<< HEAD
 $string['messageprovider:mentionnotifier'] = 'Notificación de menciones de ONLYOFFICE en el documento del módulo.';
-=======
-$string['docxformname'] = 'Documento';
-$string['pptxformname'] = 'Presentación';
-$string['xlsxformname'] = 'Libro de Excel';
-$string['pdfformname'] = 'Formulario PDF';
-$string['uploadformname'] = 'Subir archivo';
->>>>>>> da232519
 $string['modulename'] = 'Documento de ONLYOFFICE';
 $string['modulename_help'] = 'El módulo ONLYOFFICE permite a los usuarios crear y editar documentos de oficina almacenados localmente en Moodle utilizando el Servidor de Documentos de ONLYOFFICE, haciendo posible que varios usuarios colaboren en tiempo real y guarden los cambios en Moodle.';
 $string['modulenameplural'] = 'Documentos de ONLYOFFICE';
@@ -71,6 +63,7 @@
 $string['onlyofficeeditor:view'] = 'Ver la actividad documental de ONLYOFFICE';
 $string['onlyofficename'] = 'Nombre de la actividad';
 $string['onmentionerror'] = 'Error al mencionar.';
+$string['pdfformname'] = 'Formulario PDF';
 $string['pluginadministration'] = 'Administración de la actividad documental de ONLYOFFICE';
 $string['pluginname'] = 'Documento de ONLYOFFICE';
 $string['pptxformname'] = 'Presentación';
