--- conflicted
+++ resolved
@@ -50,12 +50,9 @@
 $string['documentserversecret'] = 'Secret de Document Server';
 $string['documentserversecret_desc'] = 'Le secret est utilisé pour générer le jeton (une signature cryptée) dans le navigateur pour l\'ouverture de l\'éditeur de documents et l\'appel des méthodes et des demandes au service de commande de documents et au service de conversion de documents. Le jeton empêche la substitution de paramètres importants dans les requêtes du Document Server de ONLYOFFICE.';
 $string['jwtheader'] = 'En-tête d\'autorisation';
-<<<<<<< HEAD
+$string['disable_verify_ssl'] = 'Désactiver la vérification du certificat (non sur)';
 $string['documentserverinternal'] = 'Adresse du ONLYOFFICE Docs pour les demandes internes du serveur';
 $string['storageurl'] = 'Adresse du serveur pour les demandes internes du ONLYOFFICE Docs';
-=======
-$string['disable_verify_ssl'] = 'Désactiver la vérification du certificat (non sur)';
->>>>>>> fc9c03d1
 
 $string['selectfile'] = 'Sélectionnez un fichier existant ou créez-en un nouveau en cliquant sur l\'une des icônes';
 $string['documentpermissions'] = 'Autorisations du document';
