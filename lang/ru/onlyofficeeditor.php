--- conflicted
+++ resolved
@@ -50,12 +50,9 @@
 $string['documentserversecret'] = 'Секретный ключ Сервера документов';
 $string['documentserversecret_desc'] = 'Секретный ключ используется для генерирования токена (шифрованной подписи) в браузере, чтобы открыть редактор документов и вызвать методы и запросы к сервису управления документами и сервису преобразования документов. Токен предотвращает замену важных параметров в запросах от Сервера документов ONLYOFFICE.';
 $string['jwtheader'] = 'Заголовок авторизации';
-<<<<<<< HEAD
+$string['disable_verify_ssl'] = 'Отключить проверку сертификата (небезопасно)';
 $string['documentserverinternal'] = 'Адрес ONLYOFFICE Docs для внутренних запросов сервера';
 $string['storageurl'] = 'Адрес сервера для внутренних запросов ONLYOFFICE Docs';
-=======
-$string['disable_verify_ssl'] = 'Отключить проверку сертификата (небезопасно)';
->>>>>>> fc9c03d1
 
 $string['selectfile'] = 'Выберите существующий файл или создайте новый нажатием на одну из иконок';
 $string['documentpermissions'] = 'Разрешения на действия с документом';
