<?php
// This file is part of Moodle - http://moodle.org/
//
// Moodle is free software: you can redistribute it and/or modify
// it under the terms of the GNU General Public License as published by
// the Free Software Foundation, either version 3 of the License, or
// (at your option) any later version.
//
// Moodle is distributed in the hope that it will be useful,
// but WITHOUT ANY WARRANTY; without even the implied warranty of
// MERCHANTABILITY or FITNESS FOR A PARTICULAR PURPOSE.  See the
// GNU General Public License for more details.
//
// You should have received a copy of the GNU General Public License
// along with Moodle.  If not, see <http://www.gnu.org/licenses/>.

/**
 * Library of interface functions and constants for module ONLYOFFICE
 *
 * All the core Moodle functions, neeeded to allow the module to work
 * integrated in Moodle should be placed here.
 *
 * All the ONLYOFFICE specific functions, needed to implement all the module
 * logic, should go to locallib.php. This will help to save some memory when
 * Moodle is performing actions across all modules.
 *
 * @package    mod_onlyofficeeditor
 * @copyright  2022 Ascensio System SIA <integration@onlyoffice.com>
 * @copyright  based on work by 2018 Olumuyiwa Taiwo <muyi.taiwo@logicexpertise.com>
 * @license    http://www.gnu.org/copyleft/gpl.html GNU GPL v3 or later
 */

use mod_onlyofficeeditor\util;

/**
 * Returns the information on whether the module supports a feature
 *
 * See {@see plugin_supports()} for more info.
 *
 * @param string $feature FEATURE_xx constant for requested feature
 * @return mixed true if the feature is supported, null if unknown
 */
function onlyofficeeditor_supports($feature) {

    switch ($feature) {
        case FEATURE_SHOW_DESCRIPTION:
            return true;
<<<<<<< HEAD
        case FEATURE_BACKUP_MOODLE2:
            return true;
=======
        case FEATURE_MOD_PURPOSE:
            return MOD_PURPOSE_CONTENT;
>>>>>>> ad9af88a
        default:
            return null;
    }
}

/**
 * Saves a new instance of the ONLYOFFICE into the database
 *
 * Given an object containing all the necessary data,
 * (defined by the form in mod_form.php) this function
 * will create a new instance and return the id number
 * of the new instance.
 *
 * @param stdClass $data Submitted data from the form in mod_form.php
 * @param mod_onlyofficeeditor_mod_form $mform The form instance itself (if needed)
 * @return int The id of the newly inserted ONLYOFFICE record
 */
function onlyofficeeditor_add_instance(stdClass $data, mod_onlyofficeeditor_mod_form $mform = null) {
    global $CFG, $DB;

    $cmid = $data->coursemodule;
    $data->timecreated = time();
    $data->timemodified = $data->timecreated;
    $fileformat = $data->onlyofficetemplateformat;

    util::save_document_permissions($data);
    util::save_file($data);

    if ($fileformat != null && $fileformat != 'Upload file') {
        $records = $DB->get_records('files', [
            'itemid' => $data->file,
            'component' => 'mod_onlyofficeeditor',
            'filearea' => 'content'
        ]);
        foreach ($records as $record) {
            $record->contextid = context_module::instance($cmid)->id;
            $record->itemid = 0;
            $DB->update_record('files', $record);
        }
    }

    $data->id = $DB->insert_record('onlyofficeeditor', $data);

    // We need to use context now, so we need to make sure all needed info is already in db.
    $DB->set_field('course_modules', 'instance', $data->id, array('id' => $cmid));

    $completiontimeexpected = !empty($data->completionexpected) ? $data->completionexpected : null;
    \core_completion\api::update_completion_date_event($cmid, 'onlyofficeeditor', $data->id, $completiontimeexpected);

    return $data->id;
}

/**
 * Updates an instance of the ONLYOFFICE in the database
 *
 * Given an object containing all the necessary data,
 * (defined by the form in mod_form.php) this function
 * will update an existing instance with new data.
 *
 * @param stdClass $data An object from the form in mod_form.php
 * @param mod_onlyofficeeditor_mod_form $mform The form instance itself (if needed)
 * @return boolean Success/Fail
 */
function onlyofficeeditor_update_instance(stdClass $data, mod_onlyofficeeditor_mod_form $mform = null) {
    global $CFG, $DB;

    $data->timemodified = time();
    $data->id = $data->instance;

    util::save_document_permissions($data);
    util::save_file($data);

    $completiontimeexpected = !empty($data->completionexpected) ? $data->completionexpected : null;
    \core_completion\api::update_completion_date_event($data->coursemodule, 'onlyofficeeditor', $data->id, $completiontimeexpected);

    $result = $DB->update_record('onlyofficeeditor', $data);

    return $result;
}

/**
 * Removes an instance of the ONLYOFFICE from the database
 *
 * Given an ID of an instance of this module,
 * this function will permanently delete the instance
 * and any data that depends on it.
 *
 * @param int $id Id of the module instance
 * @return boolean Success/Failure
 */
function onlyofficeeditor_delete_instance($id) {
    global $DB;

    if (!$onlyoffice = $DB->get_record('onlyofficeeditor', array('id' => $id))) {
        return false;
    }

    $cm = get_coursemodule_from_instance('onlyofficeeditor', $id);
    \core_completion\api::update_completion_date_event($cm->id, 'onlyofficeeditor', $id, null);

    $DB->delete_records('onlyofficeeditor', array('id' => $onlyoffice->id));

    return true;
}

/**
 * Given a course_module object, this function returns any
 * "extra" information that may be needed when printing
 * this activity in a course listing.
 *
 * See {@see get_array_of_activities()} in course/lib.php.
 *
 * @param stdClass $coursemodule
 * @return cached_cm_info info
 */
function onlyofficeeditor_get_coursemodule_info($coursemodule) {
    global $CFG, $DB;
    require_once("$CFG->libdir/filelib.php");
    require_once($CFG->libdir . '/completionlib.php');

    $context = \context_module::instance($coursemodule->id);

    if (!$onlyoffice = $DB->get_record('onlyofficeeditor', array('id' => $coursemodule->instance),
        'id, name, display, displayoptions, intro, introformat')) {
        return null;
    }

    $info = new cached_cm_info();
    $info->name = $onlyoffice->name;
    if ($coursemodule->showdescription) {
        // Convert intro to html. Do not filter cached version, filters run at display time.
        $info->content = format_module_intro('onlyofficeeditor', $onlyoffice, $coursemodule->id, false);
    }

    // See if there is at least one file.
    $fs = get_file_storage();
    $files = $fs->get_area_files($context->id, 'mod_onlyofficeeditor', 'content', 0, 'sortorder DESC, id ASC', false, 0, 0, 1);
    if (count($files) >= 1) {
        $file = reset($files);
        $onlyoffice->file = $file->get_filename();
    }

    return $info;
}

/**
 * Called when viewing course page. Shows extra details after the link if
 * enabled.
 * @todo Custom module instance display, similar to https://api.onlyoffice.com/editors/alfresco
 * @param cm_info $cm Course module information
 */
function onlyofficeeditor_cm_info_view(cm_info $cm) {
    global $OUTPUT;
    $icon = $OUTPUT->pix_icon('icon', get_string('onlyofficeactivityicon', 'onlyofficeeditor'), 'onlyofficeeditor',
        array('class' => 'onlyofficeactivityicon'));
}

/**
 * Sets dynamic information about a course module.
 *
 * This function is called from cm_info when displaying the module.
 *
 * @todo Custom module instance display, similar to https://api.onlyoffice.com/editors/alfresco
 * @param cm_info $cm
 */
function onlyofficeeditor_cm_info_dynamic(cm_info $cm) {
}

/**
 * Returns a small object with summary information about what a
 * user has done with a given particular instance of this module
 * Used for user activity reports.
 *
 * $return->time = the time they did it
 * $return->info = a short text description
 *
 * @todo implement properly
 * @param stdClass $course The course record
 * @param stdClass $user The user record
 * @param cm_info|stdClass $mod The course module info object or record
 * @param stdClass $onlyoffice The ONLYOFFICE instance record
 * @return stdClass|null
 */
function onlyofficeeditor_user_outline($course, $user, $mod, $onlyoffice) {

    $return = new stdClass();
    $return->time = 0;
    $return->info = '';
    return $return;
}

/**
 * Prints a detailed representation of what a user has done with
 * a given particular instance of this module, for user activity reports.
 *
 * It is supposed to echo directly without returning a value.
 * @todo Implement this function
 * @param stdClass $course the current course record
 * @param stdClass $user the record of the user we are generating report for
 * @param cm_info $mod course module info
 * @param stdClass $onlyoffice the module instance record
 */
function onlyofficeeditor_user_complete($course, $user, $mod, $onlyoffice) {
}

/**
 * Given a course and a time, this module should find recent activity
 * that has occurred in ONLYOFFICE activities and print it out.
 *
 * @todo implement
 *
 * @param stdClass $course The course record
 * @param bool $viewfullnames Should we display full names
 * @param int $timestart Print activity since this timestamp
 * @return boolean True if anything was printed, otherwise false
 */
function onlyofficeeditor_print_recent_activity($course, $viewfullnames, $timestart) {
    return false;
}

/**
 * Prepares the recent activity data
 *
 * This callback function is supposed to populate the passed array with
 * custom activity records. These records are then rendered into HTML via
 * {@see onlyofficeeditor_print_recent_mod_activity()}.
 *
 * Returns void, it adds items into $activities and increases $index.
 *
 * @param array $activities sequentially indexed array of objects with added 'cmid' property
 * @param int $index the index in the $activities to use for the next record
 * @param int $timestart append activity since this time
 * @param int $courseid the id of the course we produce the report for
 * @param int $cmid course module id
 * @param int $userid check for a particular user's activity only, defaults to 0 (all users)
 * @param int $groupid check for a particular group's activity only, defaults to 0 (all groups)
 */
function onlyofficeeditor_get_recent_mod_activity(&$activities, &$index, $timestart, $courseid, $cmid, $userid = 0, $groupid = 0) {
}

/**
 * Prints single activity item prepared by {@see onlyofficeeditor_get_recent_mod_activity()}.
 *
 * @param stdClass $activity activity record with added 'cmid' property
 * @param int $courseid the id of the course we produce the report for
 * @param bool $detail print detailed report
 * @param array $modnames as returned by {@see get_module_types_names()}.
 * @param bool $viewfullnames display users' full names
 */
function onlyofficeeditor_print_recent_mod_activity($activity, $courseid, $detail, $modnames, $viewfullnames) {
}

/**
 * Returns all other caps used in the module
 *
 * For example, this could be array('moodle/site:accessallgroups') if the
 * module uses that capability.
 *
 * @return array
 */
function onlyofficeeditor_get_extra_capabilities() {
    return array();
}

/* File API */

/**
 * Returns the lists of all browsable file areas within the given module context
 *
 * The file area 'intro' for the activity introduction field is added automatically
 * by {@see file_browser::get_file_info_context_module()}.
 *
 * @param stdClass $course
 * @param stdClass $cm
 * @param stdClass $context
 * @return array of [(string)filearea] => (string)description
 */
function onlyofficeeditor_get_file_areas($course, $cm, $context) {
    return array();
}

/**
 * File browsing support for ONLYOFFICE file areas
 *
 * @package mod_onlyofficeeditor
 * @category files
 *
 * @param file_browser $browser
 * @param array $areas
 * @param stdClass $course
 * @param stdClass $cm
 * @param stdClass $context
 * @param string $filearea
 * @param int $itemid
 * @param string $filepath
 * @param string $filename
 * @return file_info instance or null if not found
 */
function onlyofficeeditor_get_file_info($browser, $areas, $course, $cm, $context, $filearea, $itemid, $filepath, $filename) {
    return null;
}

/**
 * Serves the files from the ONLYOFFICE file areas
 *
 * @package mod_onlyofficeeditor
 *
 * @param stdClass $course the course object
 * @param stdClass $cm the course module object
 * @param stdClass $context the ONLYOFFICE's context
 * @param string $filearea the name of the file area
 * @param array $args extra arguments (itemid, path)
 * @param bool $forcedownload whether or not force download
 * @param array $options additional options affecting the file serving
 */
function onlyofficeeditor_pluginfile($course, $cm, $context, $filearea, array $args, $forcedownload, array $options = array()) {

    $doc = required_param('doc', PARAM_RAW);

    $crypt = new \mod_onlyofficeeditor\hasher();
    list($hash, $error) = $crypt->read_hash($doc);
    if ($error || ($hash == null)) {
        return false;
    }

    $fs = get_file_storage();

    $files = $fs->get_area_files($context->id, 'mod_onlyofficeeditor', $filearea, false, 'sortorder DESC, id ASC', false, 0, 0, 1);
    if (count($files) >= 1) {
        $file = reset($files);
        if ($hash->contenthash == $file->get_contenthash() && (is_enrolled($context, $hash->userid, '', true)
                || has_any_capability(['moodle/course:manageactivities', 'mod/onlyofficeeditor:editdocument'],
                    $context, $hash->userid))) {
            send_stored_file($file, null, 0, true);
        }
    }
    return false;
}<|MERGE_RESOLUTION|>--- conflicted
+++ resolved
@@ -45,13 +45,10 @@
     switch ($feature) {
         case FEATURE_SHOW_DESCRIPTION:
             return true;
-<<<<<<< HEAD
         case FEATURE_BACKUP_MOODLE2:
             return true;
-=======
         case FEATURE_MOD_PURPOSE:
             return MOD_PURPOSE_CONTENT;
->>>>>>> ad9af88a
         default:
             return null;
     }
